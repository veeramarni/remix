import {
<<<<<<< HEAD
  ReadableStream as NodeReadableStream,
  WritableStream as NodeWritableStream,
} from "@remix-run/web-stream";

import { atob, btoa } from "./base64";
import {
  File as NodeFile,
=======
  fetch as nodeFetch,
>>>>>>> e547efde
  FormData as NodeFormData,
  Headers as NodeHeaders,
  Request as NodeRequest,
  Response as NodeResponse,
} from "@remix-run/web-fetch";
import { Blob as NodeBlob, File as NodeFile } from "@remix-run/web-file";
import {
  ByteLengthQueuingStrategy as NodeByteLengthQueuingStrategy,
  CountQueuingStrategy as NodeCountQueuingStrategy,
  ReadableByteStreamController as NodeReadableByteStreamController,
  ReadableStream as NodeReadableStream,
  ReadableStreamBYOBReader as NodeReadableStreamBYOBReader,
  ReadableStreamBYOBRequest as NodeReadableStreamBYOBRequest,
  ReadableStreamDefaultController as NodeReadableStreamDefaultController,
  ReadableStreamDefaultReader as NodeReadableStreamDefaultReader,
  TransformStream as NodeTransformStream,
  TransformStreamDefaultController as NodeTransformStreamDefaultController,
  WritableStream as NodeWritableStream,
  WritableStreamDefaultController as NodeWritableStreamDefaultController,
  WritableStreamDefaultWriter as NodeWritableStreamDefaultWriter,
} from "@remix-run/web-stream";

declare global {
  namespace NodeJS {
    interface ProcessEnv {
      NODE_ENV: "development" | "production" | "test";
    }

    interface Global {
<<<<<<< HEAD
      atob: typeof atob;
      btoa: typeof btoa;

=======
      Blob: typeof Blob;
>>>>>>> e547efde
      File: typeof File;

      Headers: typeof Headers;
      Request: typeof Request;
      Response: typeof Response;
      fetch: typeof fetch;
      FormData: typeof FormData;

      ReadableStream: typeof ReadableStream;
      WritableStream: typeof WritableStream;
    }
  }
}

export function installGlobals() {
<<<<<<< HEAD
  global.atob = atob;
  global.btoa = btoa;

=======
  global.Blob = NodeBlob;
>>>>>>> e547efde
  global.File = NodeFile;

  global.Headers = NodeHeaders as typeof Headers;
  global.Request = NodeRequest as typeof Request;
  global.Response = NodeResponse as unknown as typeof Response;
  global.fetch = nodeFetch as typeof fetch;
  global.FormData = NodeFormData;

  // Export everything from https://developer.mozilla.org/en-US/docs/Web/API/Streams_API
  global.ByteLengthQueuingStrategy = NodeByteLengthQueuingStrategy;
  global.CountQueuingStrategy = NodeCountQueuingStrategy;
  global.ReadableByteStreamController = NodeReadableByteStreamController;
  global.ReadableStream = NodeReadableStream;
  global.ReadableStreamBYOBReader = NodeReadableStreamBYOBReader;
  global.ReadableStreamBYOBRequest = NodeReadableStreamBYOBRequest;
  global.ReadableStreamDefaultController = NodeReadableStreamDefaultController;
  global.ReadableStreamDefaultReader = NodeReadableStreamDefaultReader;
  global.TransformStream = NodeTransformStream;
  global.TransformStreamDefaultController =
    NodeTransformStreamDefaultController;
  global.WritableStream = NodeWritableStream;
  global.WritableStreamDefaultController = NodeWritableStreamDefaultController;
  global.WritableStreamDefaultWriter = NodeWritableStreamDefaultWriter;
}<|MERGE_RESOLUTION|>--- conflicted
+++ resolved
@@ -1,21 +1,11 @@
-import {
-<<<<<<< HEAD
-  ReadableStream as NodeReadableStream,
-  WritableStream as NodeWritableStream,
-} from "@remix-run/web-stream";
-
-import { atob, btoa } from "./base64";
 import {
   File as NodeFile,
-=======
   fetch as nodeFetch,
->>>>>>> e547efde
   FormData as NodeFormData,
   Headers as NodeHeaders,
   Request as NodeRequest,
   Response as NodeResponse,
 } from "@remix-run/web-fetch";
-import { Blob as NodeBlob, File as NodeFile } from "@remix-run/web-file";
 import {
   ByteLengthQueuingStrategy as NodeByteLengthQueuingStrategy,
   CountQueuingStrategy as NodeCountQueuingStrategy,
@@ -39,13 +29,6 @@
     }
 
     interface Global {
-<<<<<<< HEAD
-      atob: typeof atob;
-      btoa: typeof btoa;
-
-=======
-      Blob: typeof Blob;
->>>>>>> e547efde
       File: typeof File;
 
       Headers: typeof Headers;
@@ -61,13 +44,6 @@
 }
 
 export function installGlobals() {
-<<<<<<< HEAD
-  global.atob = atob;
-  global.btoa = btoa;
-
-=======
-  global.Blob = NodeBlob;
->>>>>>> e547efde
   global.File = NodeFile;
 
   global.Headers = NodeHeaders as typeof Headers;
