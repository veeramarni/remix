// We can only import types from Vite at the top level since we're in a CJS
// context but want to use Vite's ESM build to avoid deprecation warnings
import type * as Vite from "vite";
import { type BinaryLike, createHash } from "node:crypto";
import * as path from "node:path";
import * as url from "node:url";
import * as fse from "fs-extra";
import reactPlugin from "@vitejs/plugin-react-swc";
import {
  type ServerBuild,
  unstable_setDevServerHooks as setDevServerHooks,
  createRequestHandler,
} from "@remix-run/server-runtime";
import {
  init as initEsModuleLexer,
  parse as esModuleLexer,
} from "es-module-lexer";
import jsesc from "jsesc";
import pick from "lodash/pick";
import omit from "lodash/omit";
import colors from "picocolors";

import { type ConfigRoute, type RouteManifest } from "../config/routes";
import {
  type AppConfig as RemixEsbuildUserConfig,
  type RemixConfig as ResolvedRemixEsbuildConfig,
  resolveConfig as resolveRemixEsbuildConfig,
  findConfig,
} from "../config";
import { type Manifest as RemixManifest } from "../manifest";
import invariant from "../invariant";
import {
  type NodeRequestHandler,
  fromNodeRequest,
  toNodeRequest,
} from "./node-adapter";
import { getStylesForUrl, isCssModulesFile } from "./styles";
import * as VirtualModule from "./vmod";
import { resolveFileUrl } from "./resolve-file-url";
import { removeExports } from "./remove-exports";
import { importViteEsmSync, preloadViteEsm } from "./import-vite-esm-sync";

export async function resolveViteConfig({
  configFile,
  mode,
  root,
}: {
  configFile?: string;
  mode?: string;
  root: string;
}) {
  let vite = await import("vite");

  let viteConfig = await vite.resolveConfig(
    { mode, configFile, root },
    "build", // command
    "production", // default mode
    "production" // default NODE_ENV
  );

  if (typeof viteConfig.build.manifest === "string") {
    throw new Error("Custom Vite manifest paths are not supported");
  }

  return viteConfig;
}

export async function extractRemixPluginContext(
  viteConfig: Vite.ResolvedConfig
) {
  return viteConfig["__remixPluginContext" as keyof typeof viteConfig] as
    | RemixPluginContext
    | undefined;
}

export async function loadVitePluginContext({
  configFile,
  root,
}: {
  configFile?: string;
  root?: string;
}) {
  if (!root) {
    root = process.env.REMIX_ROOT || process.cwd();
  }

  configFile =
    configFile ??
    findConfig(root, "vite.config", [
      ".ts",
      ".cts",
      ".mts",
      ".js",
      ".cjs",
      ".mjs",
    ]);

  // V3 TODO: Vite config should not be optional
  if (!configFile) {
    return;
  }

  let viteConfig = await resolveViteConfig({ configFile, root });
  return await extractRemixPluginContext(viteConfig);
}

const supportedRemixEsbuildConfigKeys = [
  "appDirectory",
  "future",
  "ignoredRouteFiles",
  "routes",
  "serverModuleFormat",
] as const satisfies ReadonlyArray<keyof RemixEsbuildUserConfig>;
type SupportedRemixEsbuildUserConfig = Pick<
  RemixEsbuildUserConfig,
  typeof supportedRemixEsbuildConfigKeys[number]
>;

const SERVER_ONLY_ROUTE_EXPORTS = ["loader", "action", "headers"];
const CLIENT_ROUTE_EXPORTS = [
  "clientAction",
  "clientLoader",
  "default",
  "ErrorBoundary",
  "handle",
  "HydrateFallback",
  "Layout",
  "links",
  "meta",
  "shouldRevalidate",
];

/** This is used to manage a build optimization to remove unused route exports
from the client build output. This is important in cases where custom route
exports are only ever used on the server. Without this optimization we can't
tree-shake any unused custom exports because routes are entry points. */
const BUILD_CLIENT_ROUTE_QUERY_STRING = "?__remix-build-client-route";

// Only expose a subset of route properties to the "serverBundles" function
const branchRouteProperties = [
  "id",
  "path",
  "file",
  "index",
] as const satisfies ReadonlyArray<keyof ConfigRoute>;
type BranchRoute = Pick<ConfigRoute, typeof branchRouteProperties[number]>;

export const configRouteToBranchRoute = (
  configRoute: ConfigRoute
): BranchRoute => pick(configRoute, branchRouteProperties);

export type ServerBundlesFunction = (args: {
  branch: BranchRoute[];
}) => string | Promise<string>;

type BaseBuildManifest = {
  routes: RouteManifest;
};

type DefaultBuildManifest = BaseBuildManifest & {
  serverBundles?: never;
  routeIdToServerBundleId?: never;
};

export type ServerBundlesBuildManifest = BaseBuildManifest & {
  serverBundles: {
    [serverBundleId: string]: {
      id: string;
      file: string;
    };
  };
  routeIdToServerBundleId: Record<string, string>;
};

export type BuildManifest = DefaultBuildManifest | ServerBundlesBuildManifest;

const excludedRemixConfigPresetKeys = [
  "presets",
] as const satisfies ReadonlyArray<keyof VitePluginConfig>;

type ExcludedRemixConfigPresetKey =
  typeof excludedRemixConfigPresetKeys[number];

type RemixConfigPreset = Omit<VitePluginConfig, ExcludedRemixConfigPresetKey>;

export type Preset = {
  name: string;
  remixConfig?: (args: {
    remixUserConfig: VitePluginConfig;
  }) => RemixConfigPreset | Promise<RemixConfigPreset>;
  remixConfigResolved?: (args: {
    remixConfig: ResolvedVitePluginConfig;
  }) => void | Promise<void>;
};

export type VitePluginConfig = SupportedRemixEsbuildUserConfig & {
  /**
   * The react router app basename.  Defaults to `"/"`.
   */
  basename?: string;
  /**
   * The path to the build directory, relative to the project. Defaults to
   * `"build"`.
   */
  buildDirectory?: string;
  /**
   * A function that is called after the full Remix build is complete.
   */
  buildEnd?: BuildEndHook;
  /**
   * Whether to write a `"manifest.json"` file to the build directory.`
   * Defaults to `false`.
   */
  manifest?: boolean;
  /**
   * An array of Remix config presets to ease integration with other platforms
   * and tools.
   */
  presets?: Array<Preset>;
  /**
   * The file name of the server build output. This file
   * should end in a `.js` extension and should be deployed to your server.
   * Defaults to `"index.js"`.
   */
  serverBuildFile?: string;
  /**
   * A function for assigning routes to different server bundles. This
   * function should return a server bundle ID which will be used as the
   * bundle's directory name within the server build directory.
   */
  serverBundles?: ServerBundlesFunction;
  /**
   * Enable server-side rendering for your application. Disable to use Remix in
   * "SPA Mode", which will request the `/` path at build-time and save it as
   * an `index.html` file with your assets so your application can be deployed
   * as a SPA without server-rendering. Default's to `true`.
   */
  ssr?: boolean;
};

type BuildEndHook = (args: {
  buildManifest: BuildManifest | undefined;
  remixConfig: ResolvedVitePluginConfig;
  viteConfig: Vite.ResolvedConfig;
}) => void | Promise<void>;

export type ResolvedVitePluginConfig = Readonly<
  Pick<
    ResolvedRemixEsbuildConfig,
    "appDirectory" | "future" | "publicPath" | "routes" | "serverModuleFormat"
  > & {
    basename: string;
    buildDirectory: string;
    buildEnd?: BuildEndHook;
    manifest: boolean;
    publicPath: string; // derived from Vite's `base` config
    serverBuildFile: string;
    serverBundles?: ServerBundlesFunction;
    ssr: boolean;
  }
>;

export type ServerBundleBuildConfig = {
  routes: RouteManifest;
  serverBundleId: string;
};

type RemixPluginSsrBuildContext =
  | {
      isSsrBuild: false;
      getRemixServerManifest?: never;
      serverBundleBuildConfig?: never;
    }
  | {
      isSsrBuild: true;
      getRemixServerManifest: () => Promise<RemixManifest>;
      serverBundleBuildConfig: ServerBundleBuildConfig | null;
    };

export type RemixPluginContext = RemixPluginSsrBuildContext & {
  rootDirectory: string;
  entryClientFilePath: string;
  entryServerFilePath: string;
  remixConfig: ResolvedVitePluginConfig;
  viteManifestEnabled: boolean;
};

let serverBuildId = VirtualModule.id("server-build");
let serverManifestId = VirtualModule.id("server-manifest");
let browserManifestId = VirtualModule.id("browser-manifest");
let hmrRuntimeId = VirtualModule.id("hmr-runtime");

const resolveRelativeRouteFilePath = (
  route: ConfigRoute,
  remixConfig: ResolvedVitePluginConfig
) => {
  let vite = importViteEsmSync();
  let file = route.file;
  let fullPath = path.resolve(remixConfig.appDirectory, file);

  return vite.normalizePath(fullPath);
};

let vmods = [serverBuildId, serverManifestId, browserManifestId];

const invalidateVirtualModules = (viteDevServer: Vite.ViteDevServer) => {
  vmods.forEach((vmod) => {
    let mod = viteDevServer.moduleGraph.getModuleById(
      VirtualModule.resolve(vmod)
    );
    if (mod) {
      viteDevServer.moduleGraph.invalidateModule(mod);
    }
  });
};

const getHash = (source: BinaryLike, maxLength?: number): string => {
  let hash = createHash("sha256").update(source).digest("hex");
  return typeof maxLength === "number" ? hash.slice(0, maxLength) : hash;
};

const resolveChunk = (
  ctx: RemixPluginContext,
  viteManifest: Vite.Manifest,
  absoluteFilePath: string
) => {
  let vite = importViteEsmSync();
  let rootRelativeFilePath = vite.normalizePath(
    path.relative(ctx.rootDirectory, absoluteFilePath)
  );
  let entryChunk =
    viteManifest[rootRelativeFilePath + BUILD_CLIENT_ROUTE_QUERY_STRING] ??
    viteManifest[rootRelativeFilePath];

  if (!entryChunk) {
    let knownManifestKeys = Object.keys(viteManifest)
      .map((key) => '"' + key + '"')
      .join(", ");
    throw new Error(
      `No manifest entry found for "${rootRelativeFilePath}". Known manifest keys: ${knownManifestKeys}`
    );
  }

  return entryChunk;
};

const getRemixManifestBuildAssets = (
  ctx: RemixPluginContext,
  viteManifest: Vite.Manifest,
  entryFilePath: string,
  prependedAssetFilePaths: string[] = []
): RemixManifest["entry"] & { css: string[] } => {
  let entryChunk = resolveChunk(ctx, viteManifest, entryFilePath);

  // This is here to support prepending client entry assets to the root route
  let prependedAssetChunks = prependedAssetFilePaths.map((filePath) =>
    resolveChunk(ctx, viteManifest, filePath)
  );

  let chunks = resolveDependantChunks(viteManifest, [
    ...prependedAssetChunks,
    entryChunk,
  ]);

  return {
    module: `${ctx.remixConfig.publicPath}${entryChunk.file}`,
    imports:
      dedupe(chunks.flatMap((e) => e.imports ?? [])).map((imported) => {
        return `${ctx.remixConfig.publicPath}${viteManifest[imported].file}`;
      }) ?? [],
    css:
      dedupe(chunks.flatMap((e) => e.css ?? [])).map((href) => {
        return `${ctx.remixConfig.publicPath}${href}`;
      }) ?? [],
  };
};

function resolveDependantChunks(
  viteManifest: Vite.Manifest,
  entryChunks: Vite.ManifestChunk[]
): Vite.ManifestChunk[] {
  let chunks = new Set<Vite.ManifestChunk>();

  function walk(chunk: Vite.ManifestChunk) {
    if (chunks.has(chunk)) {
      return;
    }

    if (chunk.imports) {
      for (let importKey of chunk.imports) {
        walk(viteManifest[importKey]);
      }
    }

    chunks.add(chunk);
  }

  for (let entryChunk of entryChunks) {
    walk(entryChunk);
  }

  return Array.from(chunks);
}

function dedupe<T>(array: T[]): T[] {
  return [...new Set(array)];
}

const writeFileSafe = async (file: string, contents: string): Promise<void> => {
  await fse.ensureDir(path.dirname(file));
  await fse.writeFile(file, contents);
};

const getRouteManifestModuleExports = async (
  viteChildCompiler: Vite.ViteDevServer | null,
  ctx: RemixPluginContext
): Promise<Record<string, string[]>> => {
  let entries = await Promise.all(
    Object.entries(ctx.remixConfig.routes).map(async ([key, route]) => {
      let sourceExports = await getRouteModuleExports(
        viteChildCompiler,
        ctx,
        route.file
      );
      return [key, sourceExports] as const;
    })
  );
  return Object.fromEntries(entries);
};

const getRouteModuleExports = async (
  viteChildCompiler: Vite.ViteDevServer | null,
  ctx: RemixPluginContext,
  routeFile: string,
  readRouteFile?: () => string | Promise<string>
): Promise<string[]> => {
  if (!viteChildCompiler) {
    throw new Error("Vite child compiler not found");
  }

  // We transform the route module code with the Vite child compiler so that we
  // can parse the exports from non-JS files like MDX. This ensures that we can
  // understand the exports from anything that Vite can compile to JS, not just
  // the route file formats that the Remix compiler historically supported.

  let ssr = true;
  let { pluginContainer, moduleGraph } = viteChildCompiler;

  let routePath = path.resolve(ctx.remixConfig.appDirectory, routeFile);
  let url = resolveFileUrl(ctx, routePath);

  let resolveId = async () => {
    let result = await pluginContainer.resolveId(url, undefined, { ssr });
    if (!result) throw new Error(`Could not resolve module ID for ${url}`);
    return result.id;
  };

  let [id, code] = await Promise.all([
    resolveId(),
    readRouteFile?.() ?? fse.readFile(routePath, "utf-8"),
    // pluginContainer.transform(...) fails if we don't do this first:
    moduleGraph.ensureEntryFromUrl(url, ssr),
  ]);

  let transformed = await pluginContainer.transform(code, id, { ssr });
  let [, exports] = esModuleLexer(transformed.code);
  let exportNames = exports.map((e) => e.n);

  return exportNames;
};

const getServerBundleBuildConfig = (
  viteUserConfig: Vite.UserConfig
): ServerBundleBuildConfig | null => {
  if (
    !("__remixServerBundleBuildConfig" in viteUserConfig) ||
    !viteUserConfig.__remixServerBundleBuildConfig
  ) {
    return null;
  }

  return viteUserConfig.__remixServerBundleBuildConfig as ServerBundleBuildConfig;
};

export let getServerBuildDirectory = (ctx: RemixPluginContext) =>
  path.join(
    ctx.remixConfig.buildDirectory,
    "server",
    ...(ctx.serverBundleBuildConfig
      ? [ctx.serverBundleBuildConfig.serverBundleId]
      : [])
  );

let getClientBuildDirectory = (remixConfig: ResolvedVitePluginConfig) =>
  path.join(remixConfig.buildDirectory, "client");

let defaultEntriesDir = path.resolve(__dirname, "..", "config", "defaults");
let defaultEntries = fse
  .readdirSync(defaultEntriesDir)
  .map((filename) => path.join(defaultEntriesDir, filename));
invariant(defaultEntries.length > 0, "No default entries found");

let mergeRemixConfig = (...configs: VitePluginConfig[]): VitePluginConfig => {
  let reducer = (
    configA: VitePluginConfig,
    configB: VitePluginConfig
  ): VitePluginConfig => {
    let mergeRequired = (key: keyof VitePluginConfig) =>
      configA[key] !== undefined && configB[key] !== undefined;

    return {
      ...configA,
      ...configB,
      ...(mergeRequired("buildEnd")
        ? {
            buildEnd: async (...args) => {
              await Promise.all([
                configA.buildEnd?.(...args),
                configB.buildEnd?.(...args),
              ]);
            },
          }
        : {}),
      ...(mergeRequired("future")
        ? {
            future: {
              ...configA.future,
              ...configB.future,
            },
          }
        : {}),
      ...(mergeRequired("ignoredRouteFiles")
        ? {
            ignoredRouteFiles: Array.from(
              new Set([
                ...(configA.ignoredRouteFiles ?? []),
                ...(configB.ignoredRouteFiles ?? []),
              ])
            ),
          }
        : {}),
      ...(mergeRequired("presets")
        ? {
            presets: [...(configA.presets ?? []), ...(configB.presets ?? [])],
          }
        : {}),
      ...(mergeRequired("routes")
        ? {
            routes: async (...args) => {
              let [routesA, routesB] = await Promise.all([
                configA.routes?.(...args),
                configB.routes?.(...args),
              ]);

              return {
                ...routesA,
                ...routesB,
              };
            },
          }
        : {}),
    };
  };

  return configs.reduce(reducer, {});
};

type MaybePromise<T> = T | Promise<T>;

let remixDevLoadContext: (
  request: Request
) => MaybePromise<Record<string, unknown>> = () => ({});

export let setRemixDevLoadContext = (
  loadContext: (request: Request) => MaybePromise<Record<string, unknown>>
) => {
  remixDevLoadContext = loadContext;
};

// Inlined from https://github.com/jsdf/deep-freeze
let deepFreeze = (o: any) => {
  Object.freeze(o);
  let oIsFunction = typeof o === "function";
  let hasOwnProp = Object.prototype.hasOwnProperty;
  Object.getOwnPropertyNames(o).forEach(function (prop) {
    if (
      hasOwnProp.call(o, prop) &&
      (oIsFunction
        ? prop !== "caller" && prop !== "callee" && prop !== "arguments"
        : true) &&
      o[prop] !== null &&
      (typeof o[prop] === "object" || typeof o[prop] === "function") &&
      !Object.isFrozen(o[prop])
    ) {
      deepFreeze(o[prop]);
    }
  });
  return o;
};

export type RemixVitePlugin = (
  config?: VitePluginConfig
) => Vite.PluginOption[];
export const remixVitePlugin: RemixVitePlugin = (remixUserConfig = {}) => {
  // Prevent mutations to the user config
  remixUserConfig = deepFreeze(remixUserConfig);

  let viteCommand: Vite.ResolvedConfig["command"];
  let viteUserConfig: Vite.UserConfig;
  let viteConfigEnv: Vite.ConfigEnv;
  let viteConfig: Vite.ResolvedConfig | undefined;
  let cssModulesManifest: Record<string, string> = {};
  let viteChildCompiler: Vite.ViteDevServer | null = null;

  // This is initialized by `updateRemixPluginContext` during Vite's `config`
  // hook, so most of the code can assume this defined without null check.
  // During dev, `updateRemixPluginContext` is called again on every config file
  // change or route file addition/removal.
  let ctx: RemixPluginContext;

  /** Mutates `ctx` as a side-effect */
  let updateRemixPluginContext = async (): Promise<void> => {
    let remixConfigPresets: VitePluginConfig[] = (
      await Promise.all(
        (remixUserConfig.presets ?? []).map(async (preset) => {
          if (!preset.name) {
            throw new Error(
              "Remix presets must have a `name` property defined."
            );
          }

          if (!preset.remixConfig) {
            return null;
          }

          let remixConfigPreset: VitePluginConfig = omit(
            await preset.remixConfig({ remixUserConfig }),
            excludedRemixConfigPresetKeys
          );

          return remixConfigPreset;
        })
      )
    ).filter(function isNotNull<T>(value: T | null): value is T {
      return value !== null;
    });

    let defaults = {
      basename: "/",
      buildDirectory: "build",
      manifest: false,
      serverBuildFile: "index.js",
      ssr: true,
    } as const satisfies Partial<VitePluginConfig>;

    let resolvedRemixUserConfig = {
      ...defaults, // Default values should be completely overridden by user/preset config, not merged
      ...mergeRemixConfig(...remixConfigPresets, remixUserConfig),
    };

    let rootDirectory =
      viteUserConfig.root ?? process.env.REMIX_ROOT ?? process.cwd();

    let { basename, buildEnd, manifest, ssr } = resolvedRemixUserConfig;
    let isSpaMode = !ssr;

    // Only select the Remix esbuild config options that the Vite plugin uses
    let {
      appDirectory,
      entryClientFilePath,
      entryServerFilePath,
      future,
      routes,
      serverModuleFormat,
    } = await resolveRemixEsbuildConfig(
      pick(resolvedRemixUserConfig, supportedRemixEsbuildConfigKeys),
      { rootDirectory, isSpaMode }
    );

    let buildDirectory = path.resolve(
      rootDirectory,
      resolvedRemixUserConfig.buildDirectory
    );

    let { serverBuildFile, serverBundles } = resolvedRemixUserConfig;

    let publicPath = viteUserConfig.base ?? "/";

    if (
      basename !== "/" &&
      viteCommand === "serve" &&
      !viteUserConfig.server?.middlewareMode &&
      !basename.startsWith(publicPath)
    ) {
      throw new Error(
        "When using the Remix `basename` and the Vite `base` config, " +
          "the `basename` config must begin with `base` for the default " +
          "Vite dev server."
      );
    }

    // Log warning for incompatible vite config flags
    if (isSpaMode && serverBundles) {
      console.warn(
        colors.yellow(
          colors.bold("⚠️  SPA Mode: ") +
            "the `serverBundles` config is invalid with " +
            "`ssr:false` and will be ignored`"
        )
      );
      serverBundles = undefined;
    }

    let remixConfig: ResolvedVitePluginConfig = deepFreeze({
      appDirectory,
      basename,
      buildDirectory,
      buildEnd,
      future,
      manifest,
      publicPath,
      routes,
      serverBuildFile,
      serverBundles,
      serverModuleFormat,
      ssr,
    });

    for (let preset of remixUserConfig.presets ?? []) {
      await preset.remixConfigResolved?.({ remixConfig });
    }

    let viteManifestEnabled = viteUserConfig.build?.manifest === true;

    let ssrBuildCtx: RemixPluginSsrBuildContext =
      viteConfigEnv.isSsrBuild && viteCommand === "build"
        ? {
            isSsrBuild: true,
            getRemixServerManifest: async () =>
              (await generateRemixManifestsForBuild()).remixServerManifest,
            serverBundleBuildConfig: getServerBundleBuildConfig(viteUserConfig),
          }
        : { isSsrBuild: false };

    ctx = {
      remixConfig,
      rootDirectory,
      entryClientFilePath,
      entryServerFilePath,
      viteManifestEnabled,
      ...ssrBuildCtx,
    };
  };

  let pluginIndex = (pluginName: string) => {
    invariant(viteConfig);
    return viteConfig.plugins.findIndex((plugin) => plugin.name === pluginName);
  };

  let getServerEntry = async () => {
    invariant(viteConfig, "viteconfig required to generate the server entry");

    // v3 TODO:
    // - Deprecate `ServerBuild.mode` once we officially stabilize vite and
    //   mark the old compiler as deprecated
    // - Remove `ServerBuild.mode` in v3

    let routes = ctx.serverBundleBuildConfig
      ? // For server bundle builds, the server build should only import the
        // routes for this bundle rather than importing all routes
        ctx.serverBundleBuildConfig.routes
      : // Otherwise, all routes are imported as usual
        ctx.remixConfig.routes;

    return `
    import * as entryServer from ${JSON.stringify(
      resolveFileUrl(ctx, ctx.entryServerFilePath)
    )};
    ${Object.keys(routes)
      .map((key, index) => {
        let route = routes[key]!;
        return `import * as route${index} from ${JSON.stringify(
          resolveFileUrl(
            ctx,
            resolveRelativeRouteFilePath(route, ctx.remixConfig)
          )
        )};`;
      })
      .join("\n")}
      /**
       * \`mode\` is only relevant for the old Remix compiler but
       * is included here to satisfy the \`ServerBuild\` typings.
       */
      export const mode = ${JSON.stringify(viteConfig.mode)};
      export { default as assets } from ${JSON.stringify(serverManifestId)};
      export const assetsBuildDirectory = ${JSON.stringify(
        path.relative(
          ctx.rootDirectory,
          getClientBuildDirectory(ctx.remixConfig)
        )
      )};
      export const basename = ${JSON.stringify(ctx.remixConfig.basename)};
      export const future = ${JSON.stringify(ctx.remixConfig.future)};
      export const isSpaMode = ${!ctx.remixConfig.ssr};
      export const publicPath = ${JSON.stringify(ctx.remixConfig.publicPath)};
      export const entry = { module: entryServer };
      export const routes = {
        ${Object.keys(routes)
          .map((key, index) => {
            let route = routes[key]!;
            return `${JSON.stringify(key)}: {
          id: ${JSON.stringify(route.id)},
          parentId: ${JSON.stringify(route.parentId)},
          path: ${JSON.stringify(route.path)},
          index: ${JSON.stringify(route.index)},
          caseSensitive: ${JSON.stringify(route.caseSensitive)},
          module: route${index}
        }`;
          })
          .join(",\n  ")}
      };`;
  };

  let loadViteManifest = async (directory: string) => {
    let manifestContents = await fse.readFile(
      path.resolve(directory, ".vite", "manifest.json"),
      "utf-8"
    );
    return JSON.parse(manifestContents) as Vite.Manifest;
  };

  let getViteManifestFilePaths = (viteManifest: Vite.Manifest): Set<string> => {
    let filePaths = Object.values(viteManifest).map((chunk) => chunk.file);
    return new Set(filePaths);
  };

  let getViteManifestAssetPaths = (
    viteManifest: Vite.Manifest
  ): Set<string> => {
    // Get .css?url imports and CSS entry points
    let cssUrlPaths = Object.values(viteManifest)
      .filter((chunk) => chunk.file.endsWith(".css"))
      .map((chunk) => chunk.file);

    // Get bundled CSS files and generic asset types
    let chunkAssetPaths = Object.values(viteManifest).flatMap(
      (chunk) => chunk.assets ?? []
    );

    return new Set([...cssUrlPaths, ...chunkAssetPaths]);
  };

  let generateRemixManifestsForBuild = async (): Promise<{
    remixBrowserManifest: RemixManifest;
    remixServerManifest: RemixManifest;
  }> => {
    invariant(viteConfig);

    let viteManifest = await loadViteManifest(
      getClientBuildDirectory(ctx.remixConfig)
    );

    let entry = getRemixManifestBuildAssets(
      ctx,
      viteManifest,
      ctx.entryClientFilePath
    );

    let browserRoutes: RemixManifest["routes"] = {};
    let serverRoutes: RemixManifest["routes"] = {};

    let routeManifestExports = await getRouteManifestModuleExports(
      viteChildCompiler,
      ctx
    );

    for (let [key, route] of Object.entries(ctx.remixConfig.routes)) {
      let routeFilePath = path.join(ctx.remixConfig.appDirectory, route.file);
      let sourceExports = routeManifestExports[key];
      let isRootRoute = route.parentId === undefined;

      let routeManifestEntry = {
        id: route.id,
        parentId: route.parentId,
        path: route.path,
        index: route.index,
        caseSensitive: route.caseSensitive,
        hasAction: sourceExports.includes("action"),
        hasLoader: sourceExports.includes("loader"),
        hasClientAction: sourceExports.includes("clientAction"),
        hasClientLoader: sourceExports.includes("clientLoader"),
        hasErrorBoundary: sourceExports.includes("ErrorBoundary"),
        ...getRemixManifestBuildAssets(
          ctx,
          viteManifest,
          routeFilePath,
          // If this is the root route, we also need to include assets from the
          // client entry file as this is a common way for consumers to import
          // global reset styles, etc.
          isRootRoute ? [ctx.entryClientFilePath] : []
        ),
      };

      browserRoutes[key] = routeManifestEntry;

      let serverBundleRoutes = ctx.serverBundleBuildConfig?.routes;
      if (!serverBundleRoutes || serverBundleRoutes[key]) {
        serverRoutes[key] = routeManifestEntry;
      }
    }

    let fingerprintedValues = { entry, routes: browserRoutes };
    let version = getHash(JSON.stringify(fingerprintedValues), 8);
    let manifestPath = path.posix.join(
      viteConfig.build.assetsDir,
      `manifest-${version}.js`
    );
    let url = `${ctx.remixConfig.publicPath}${manifestPath}`;
    let nonFingerprintedValues = { url, version };

    let remixBrowserManifest: RemixManifest = {
      ...fingerprintedValues,
      ...nonFingerprintedValues,
    };

    // Write the browser manifest to disk as part of the build process
    await writeFileSafe(
      path.join(getClientBuildDirectory(ctx.remixConfig), manifestPath),
      `window.__remixManifest=${JSON.stringify(remixBrowserManifest)};`
    );

    // The server manifest is the same as the browser manifest, except for
    // server bundle builds which only includes routes for the current bundle,
    // otherwise the server and client have the same routes
    let remixServerManifest: RemixManifest = {
      ...remixBrowserManifest,
      routes: serverRoutes,
    };

    return {
      remixBrowserManifest,
      remixServerManifest,
    };
  };

  // In dev, the server and browser Remix manifests are the same
  let getRemixManifestForDev = async (): Promise<RemixManifest> => {
    let routes: RemixManifest["routes"] = {};

    let routeManifestExports = await getRouteManifestModuleExports(
      viteChildCompiler,
      ctx
    );

    for (let [key, route] of Object.entries(ctx.remixConfig.routes)) {
      let sourceExports = routeManifestExports[key];
      routes[key] = {
        id: route.id,
        parentId: route.parentId,
        path: route.path,
        index: route.index,
        caseSensitive: route.caseSensitive,
        module: path.posix.join(
          ctx.remixConfig.publicPath,
          `${resolveFileUrl(
            ctx,
            resolveRelativeRouteFilePath(route, ctx.remixConfig)
          )}`
        ),
        hasAction: sourceExports.includes("action"),
        hasLoader: sourceExports.includes("loader"),
        hasClientAction: sourceExports.includes("clientAction"),
        hasClientLoader: sourceExports.includes("clientLoader"),
        hasErrorBoundary: sourceExports.includes("ErrorBoundary"),
        imports: [],
      };
    }

    return {
      version: String(Math.random()),
      url: path.posix.join(
        ctx.remixConfig.publicPath,
        VirtualModule.url(browserManifestId)
      ),
      hmr: {
        runtime: path.posix.join(
          ctx.remixConfig.publicPath,
          VirtualModule.url(hmrRuntimeId)
        ),
      },
      entry: {
        module: path.posix.join(
          ctx.remixConfig.publicPath,
          resolveFileUrl(ctx, ctx.entryClientFilePath)
        ),
        imports: [],
      },
      routes,
    };
  };

  return [
    {
      name: "remix",
      config: async (_viteUserConfig, _viteConfigEnv) => {
        // Preload Vite's ESM build up-front as soon as we're in an async context
        await preloadViteEsm();

        // Ensure sync import of Vite works after async preload
        let vite = importViteEsmSync();

        viteUserConfig = _viteUserConfig;
        viteConfigEnv = _viteConfigEnv;
        viteCommand = viteConfigEnv.command;

        await updateRemixPluginContext();

        Object.assign(
          process.env,
          vite.loadEnv(
            viteConfigEnv.mode,
            ctx.rootDirectory,
            // We override default prefix of "VITE_" with a blank string since
            // we're targeting the server, so we want to load all environment
            // variables, not just those explicitly marked for the client
            ""
          )
        );

        let baseRollupOptions = {
          // Silence Rollup "use client" warnings
          // Adapted from https://github.com/vitejs/vite-plugin-react/pull/144
          onwarn(warning, defaultHandler) {
            if (
              warning.code === "MODULE_LEVEL_DIRECTIVE" &&
              warning.message.includes("use client")
            ) {
              return;
            }
            if (viteUserConfig.build?.rollupOptions?.onwarn) {
              viteUserConfig.build.rollupOptions.onwarn(
                warning,
                defaultHandler
              );
            } else {
              defaultHandler(warning);
            }
          },
        } satisfies Vite.BuildOptions["rollupOptions"];

        return {
          __remixPluginContext: ctx,
          appType:
            viteCommand === "serve" &&
            viteConfigEnv.mode === "production" &&
            ctx.remixConfig.ssr === false
              ? "spa"
              : "custom",

          ssr: {
            external: isInRemixMonorepo()
              ? [
                  // This is only needed within the Remix repo because these
                  // packages are linked to a directory outside of node_modules
                  // so Vite treats them as internal code by default.
                  "@remix-run/architect",
                  "@remix-run/cloudflare-pages",
                  "@remix-run/cloudflare-workers",
                  "@remix-run/cloudflare",
                  "@remix-run/css-bundle",
                  "@remix-run/deno",
                  "@remix-run/dev",
                  "@remix-run/express",
                  "@remix-run/netlify",
                  "@remix-run/node",
                  "@remix-run/react",
                  "@remix-run/serve",
                  "@remix-run/server-runtime",
                ]
              : undefined,
          },
          optimizeDeps: {
            include: [
              // Pre-bundle React dependencies to avoid React duplicates,
              // even if React dependencies are not direct dependencies.
              // https://react.dev/warnings/invalid-hook-call-warning#duplicate-react
              "react",
              "react/jsx-runtime",
              "react/jsx-dev-runtime",
              "react-dom/client",

              // Pre-bundle Remix dependencies to avoid Remix router duplicates.
              // Our remix-remix-react-proxy plugin does not process default client and
              // server entry files since those come from within `node_modules`.
              // That means that before Vite pre-bundles dependencies (e.g. first time dev server is run)
              // mismatching Remix routers cause `Error: You must render this element inside a <Remix> element`.
              "@remix-run/react",
            ],
          },
          esbuild: {
            jsx: "automatic",
            jsxDev: viteCommand !== "build",
          },
          resolve: {
            dedupe: [
              // https://react.dev/warnings/invalid-hook-call-warning#duplicate-react
              "react",
              "react-dom",

              // see description for `@remix-run/react` in `optimizeDeps.include`
              "@remix-run/react",
            ],
          },
          base: viteUserConfig.base,

          // When consumer provides an allow list for files that can be read by
          // the server, ensure that Remix's default entry files are included.
          // If we don't do this and a default entry file is used, the server
          // will throw an error that the file is not allowed to be read.
          // https://vitejs.dev/config/server-options#server-fs-allow
          server: viteUserConfig.server?.fs?.allow
            ? { fs: { allow: defaultEntries } }
            : undefined,

          // Vite config options for building
          ...(viteCommand === "build"
            ? {
                build: {
                  cssMinify: viteUserConfig.build?.cssMinify ?? true,
                  ...(!viteConfigEnv.isSsrBuild
                    ? {
                        manifest: true,
                        outDir: getClientBuildDirectory(ctx.remixConfig),
                        rollupOptions: {
                          ...baseRollupOptions,
                          preserveEntrySignatures: "exports-only",
                          input: [
                            ctx.entryClientFilePath,
                            ...Object.values(ctx.remixConfig.routes).map(
                              (route) =>
                                `${path.resolve(
                                  ctx.remixConfig.appDirectory,
                                  route.file
                                )}${BUILD_CLIENT_ROUTE_QUERY_STRING}`
                            ),
                          ],
                        },
                      }
                    : {
                        // We move SSR-only assets to client assets. Note that the
                        // SSR build can also emit code-split JS files (e.g. by
                        // dynamic import) under the same assets directory
                        // regardless of "ssrEmitAssets" option, so we also need to
                        // keep these JS files have to be kept as-is.
                        ssrEmitAssets: true,
                        copyPublicDir: false, // Assets in the public directory are only used by the client
                        manifest: true, // We need the manifest to detect SSR-only assets
                        outDir: getServerBuildDirectory(ctx),
                        rollupOptions: {
                          ...baseRollupOptions,
                          preserveEntrySignatures: "exports-only",
                          input: serverBuildId,
                          output: {
                            entryFileNames: ctx.remixConfig.serverBuildFile,
                            format: ctx.remixConfig.serverModuleFormat,
                          },
                        },
                      }),
                },
              }
            : undefined),

          // Vite config options for SPA preview mode
          ...(viteCommand === "serve" && ctx.remixConfig.ssr === false
            ? {
                build: {
                  manifest: true,
                  outDir: getClientBuildDirectory(ctx.remixConfig),
                },
              }
            : undefined),
        };
      },
      async configResolved(resolvedViteConfig) {
        await initEsModuleLexer;

        viteConfig = resolvedViteConfig;
        invariant(viteConfig);

        // We load the same Vite config file again for the child compiler so
        // that both parent and child compiler's plugins have independent state.
        // If we re-used the `viteUserConfig.plugins` array for the child
        // compiler, it could lead to mutating shared state between plugin
        // instances in unexpected ways, e.g. during `vite build` the
        // `configResolved` plugin hook would be called with `command = "build"`
        // by parent and then `command = "serve"` by child, which some plugins
        // may respond to by updating state referenced by the parent.
        if (!viteConfig.configFile) {
          throw new Error(
            "The Remix Vite plugin requires the use of a Vite config file"
          );
        }

        let vite = importViteEsmSync();

        let childCompilerConfigFile = await vite.loadConfigFromFile(
          {
            command: viteConfig.command,
            mode: viteConfig.mode,
            isSsrBuild: ctx.isSsrBuild,
          },
          viteConfig.configFile
        );

        invariant(
          childCompilerConfigFile,
          "Vite config file was unable to be resolved for Remix child compiler"
        );

        // Validate that commonly used Rollup plugins that need to run before
        // Remix are in the correct order. This is because Rollup plugins can't
        // set `enforce: "pre"` like Vite plugins can. Explicitly validating
        // this provides a much nicer developer experience.
        let rollupPrePlugins = [
          { pluginName: "@mdx-js/rollup", displayName: "@mdx-js/rollup" },
        ];
        for (let prePlugin of rollupPrePlugins) {
          let prePluginIndex = pluginIndex(prePlugin.pluginName);
          if (prePluginIndex >= 0 && prePluginIndex > pluginIndex("remix")) {
            throw new Error(
              `The "${prePlugin.displayName}" plugin should be placed before the Remix plugin in your Vite config file`
            );
          }
        }

        viteChildCompiler = await vite.createServer({
          ...viteUserConfig,
          mode: viteConfig.mode,
          server: {
            watch: viteConfig.command === "build" ? null : undefined,
            preTransformRequests: false,
            hmr: false,
          },
          configFile: false,
          envFile: false,
          plugins: [
            ...(childCompilerConfigFile.config.plugins ?? [])
              .flat()
              // Exclude this plugin from the child compiler to prevent an
              // infinite loop (plugin creates a child compiler with the same
              // plugin that creates another child compiler, repeat ad
              // infinitum), and to prevent the manifest from being written to
              // disk from the child compiler. This is important in the
              // production build because the child compiler is a Vite dev
              // server and will generate incorrect manifests.
              .filter(
                (plugin) =>
                  typeof plugin === "object" &&
                  plugin !== null &&
                  "name" in plugin &&
                  plugin.name !== "remix" &&
                  plugin.name !== "remix-hmr-updates"
              ),
          ],
        });
        await viteChildCompiler.pluginContainer.buildStart({});
      },
      async transform(code, id) {
        if (isCssModulesFile(id)) {
          cssModulesManifest[id] = code;
        }

        if (id.endsWith(BUILD_CLIENT_ROUTE_QUERY_STRING)) {
          let routeModuleId = id.replace(BUILD_CLIENT_ROUTE_QUERY_STRING, "");
          let sourceExports = await getRouteModuleExports(
            viteChildCompiler,
            ctx,
            routeModuleId
          );

          let routeFileName = path.basename(routeModuleId);
          let clientExports = sourceExports
            .filter((exportName) => CLIENT_ROUTE_EXPORTS.includes(exportName))
            .join(", ");

          return `export { ${clientExports} } from "./${routeFileName}";`;
        }
      },
      buildStart() {
        invariant(viteConfig);

        if (
          viteCommand === "build" &&
          viteConfig.mode === "production" &&
          !viteConfig.build.ssr &&
          viteConfig.build.sourcemap
        ) {
          viteConfig.logger.warn(
            colors.yellow(
              "\n" +
                colors.bold("  ⚠️  Source maps are enabled in production\n") +
                [
                  "This makes your server code publicly",
                  "visible in the browser. This is highly",
                  "discouraged! If you insist, ensure that",
                  "you are using environment variables for",
                  "secrets and not hard-coding them in",
                  "your source code.",
                ]
                  .map((line) => "     " + line)
                  .join("\n") +
                "\n"
            )
          );
        }
      },
      async configureServer(viteDevServer) {
        setDevServerHooks({
          // Give the request handler access to the critical CSS in dev to avoid a
          // flash of unstyled content since Vite injects CSS file contents via JS
          getCriticalCss: async (build, url) => {
            return getStylesForUrl({
              rootDirectory: ctx.rootDirectory,
              entryClientFilePath: ctx.entryClientFilePath,
              remixConfig: ctx.remixConfig,
              viteDevServer,
              cssModulesManifest,
              build,
              url,
            });
          },
          // If an error is caught within the request handler, let Vite fix the
          // stack trace so it maps back to the actual source code
          processRequestError: (error) => {
            if (error instanceof Error) {
              viteDevServer.ssrFixStacktrace(error);
            }
          },
        });

        // Invalidate virtual modules and update cached plugin config via file watcher
        viteDevServer.watcher.on("all", async (eventName, filepath) => {
          let { normalizePath } = importViteEsmSync();

          let appFileAddedOrRemoved =
            (eventName === "add" || eventName === "unlink") &&
            normalizePath(filepath).startsWith(
              normalizePath(ctx.remixConfig.appDirectory)
            );

          invariant(viteConfig?.configFile);
          let viteConfigChanged =
            eventName === "change" &&
            normalizePath(filepath) === normalizePath(viteConfig.configFile);

          if (appFileAddedOrRemoved || viteConfigChanged) {
            let lastRemixConfig = ctx.remixConfig;

            await updateRemixPluginContext();

            if (!isEqualJson(lastRemixConfig, ctx.remixConfig)) {
              invalidateVirtualModules(viteDevServer);
            }
          }
        });

        return () => {
          // Let user servers handle SSR requests in middleware mode,
          // otherwise the Vite plugin will handle the request
          if (!viteDevServer.config.server.middlewareMode) {
            viteDevServer.middlewares.use(async (req, res, next) => {
              try {
                let build = (await viteDevServer.ssrLoadModule(
                  serverBuildId
                )) as ServerBuild;

                let handler = createRequestHandler(build, "development");
                let nodeHandler: NodeRequestHandler = async (
                  nodeReq,
                  nodeRes
                ) => {
                  let req = fromNodeRequest(nodeReq);
                  let res = await handler(req, await remixDevLoadContext(req));
                  await toNodeRequest(res, nodeRes);
                };
                await nodeHandler(req, res);
              } catch (error) {
                next(error);
              }
            });
          }
        };
      },
      writeBundle: {
        // After the SSR build is finished, we inspect the Vite manifest for
        // the SSR build and move server-only assets to client assets directory
        async handler() {
          if (!ctx.isSsrBuild) {
            return;
          }

          invariant(viteConfig);

          let clientBuildDirectory = getClientBuildDirectory(ctx.remixConfig);
          let serverBuildDirectory = getServerBuildDirectory(ctx);

          let ssrViteManifest = await loadViteManifest(serverBuildDirectory);
          let clientViteManifest = await loadViteManifest(clientBuildDirectory);

          let clientFilePaths = getViteManifestFilePaths(clientViteManifest);
          let ssrAssetPaths = getViteManifestAssetPaths(ssrViteManifest);

          // We only move assets that aren't in the client build, otherwise we
          // remove them. These assets only exist because we explicitly set
          // `ssrEmitAssets: true` in the SSR Vite config. These assets
          // typically wouldn't exist by default, which is why we assume it's
          // safe to remove them. We're aiming for a clean build output so that
          // unnecessary assets don't get deployed alongside the server code.
          let movedAssetPaths: string[] = [];
          for (let ssrAssetPath of ssrAssetPaths) {
            let src = path.join(serverBuildDirectory, ssrAssetPath);
            if (!clientFilePaths.has(ssrAssetPath)) {
              let dest = path.join(clientBuildDirectory, ssrAssetPath);
              await fse.move(src, dest);
              movedAssetPaths.push(dest);
            } else {
              await fse.remove(src);
            }
          }

          // We assume CSS assets from the SSR build are unnecessary and remove
          // them for the same reasons as above.
          let ssrCssPaths = Object.values(ssrViteManifest).flatMap(
            (chunk) => chunk.css ?? []
          );
          await Promise.all(
            ssrCssPaths.map((cssPath) =>
              fse.remove(path.join(serverBuildDirectory, cssPath))
            )
          );

          if (movedAssetPaths.length) {
            viteConfig.logger.info(
              [
                "",
                `${colors.green("✓")} ${movedAssetPaths.length} asset${
                  movedAssetPaths.length > 1 ? "s" : ""
                } moved from Remix server build to client assets.`,
                ...movedAssetPaths.map((movedAssetPath) =>
                  colors.dim(path.relative(ctx.rootDirectory, movedAssetPath))
                ),
                "",
              ].join("\n")
            );
          }

          if (!ctx.remixConfig.ssr) {
            await handleSpaMode(
              serverBuildDirectory,
              ctx.remixConfig.serverBuildFile,
              clientBuildDirectory,
              viteConfig,
              ctx.remixConfig.basename
            );
          }
        },
      },
      async buildEnd() {
        await viteChildCompiler?.close();
      },
    },
    {
      name: "remix-virtual-modules",
      enforce: "pre",
      resolveId(id) {
        if (vmods.includes(id)) return VirtualModule.resolve(id);
      },
      async load(id) {
        switch (id) {
          case VirtualModule.resolve(serverBuildId): {
            return await getServerEntry();
          }
          case VirtualModule.resolve(serverManifestId): {
            let remixManifest = ctx.isSsrBuild
              ? await ctx.getRemixServerManifest()
              : await getRemixManifestForDev();

            return `export default ${jsesc(remixManifest, { es6: true })};`;
          }
          case VirtualModule.resolve(browserManifestId): {
            if (viteCommand === "build") {
              throw new Error("This module only exists in development");
            }

            let remixManifest = await getRemixManifestForDev();
            let remixManifestString = jsesc(remixManifest, { es6: true });

            return `window.__remixManifest=${remixManifestString};`;
          }
        }
      },
    },
    {
      name: "remix-dot-server",
      enforce: "pre",
      async resolveId(id, importer, options) {
        if (options?.ssr) return;

        let isResolving = options?.custom?.["remix-dot-server"] ?? false;
        if (isResolving) return;
        options.custom = { ...options.custom, "remix-dot-server": true };
        let resolved = await this.resolve(id, importer, options);
        if (!resolved) return;

        let serverFileRE = /\.server(\.[cm]?[jt]sx?)?$/;
        let serverDirRE = /\/\.server\//;
        let isDotServer =
          serverFileRE.test(resolved!.id) || serverDirRE.test(resolved!.id);
        if (!isDotServer) return;

        if (!importer) return;
        if (viteCommand !== "build" && importer.endsWith(".html")) {
          // Vite has a special `index.html` importer for `resolveId` within `transformRequest`
          // https://github.com/vitejs/vite/blob/5684fcd8d27110d098b3e1c19d851f44251588f1/packages/vite/src/node/server/transformRequest.ts#L158
          // https://github.com/vitejs/vite/blob/5684fcd8d27110d098b3e1c19d851f44251588f1/packages/vite/src/node/server/pluginContainer.ts#L668
          return;
        }

        let vite = importViteEsmSync();
        let importerShort = vite.normalizePath(
          path.relative(ctx.rootDirectory, importer)
        );
        let isRoute = getRoute(ctx.remixConfig, importer);

        if (isRoute) {
          let serverOnlyExports = SERVER_ONLY_ROUTE_EXPORTS.map(
            (xport) => `\`${xport}\``
          ).join(", ");
          throw Error(
            [
              colors.red(`Server-only module referenced by client`),
              "",
              `    '${id}' imported by route '${importerShort}'`,
              "",
              `  Remix automatically removes server-code from these exports:`,
              `    ${serverOnlyExports}`,
              "",
              `  But other route exports in '${importerShort}' depend on '${id}'.`,
              "",
              "  See https://remix.run/docs/en/main/guides/vite#splitting-up-client-and-server-code",
              "",
            ].join("\n")
          );
        }

        throw Error(
          [
            colors.red(`Server-only module referenced by client`),
            "",
            `    '${id}' imported by '${importerShort}'`,
            "",
            "  See https://remix.run/docs/en/main/guides/vite#splitting-up-client-and-server-code",
            "",
          ].join("\n")
        );
      },
    },
    {
      name: "remix-dot-client",
      async transform(code, id, options) {
        if (!options?.ssr) return;
        let clientFileRE = /\.client(\.[cm]?[jt]sx?)?$/;
        let clientDirRE = /\/\.client\//;
        if (clientFileRE.test(id) || clientDirRE.test(id)) {
          let exports = esModuleLexer(code)[1];
          return {
            code: exports
              .map(({ n: name }) =>
                name === "default"
                  ? "export default undefined;"
                  : `export const ${name} = undefined;`
              )
              .join("\n"),
            map: null,
          };
        }
      },
    },
    ...reactPlugin(),
    {
      name: "remix-route-exports",
      async transform(code, id, options) {
        if (options?.ssr) return;

        let route = getRoute(ctx.remixConfig, id);
        if (!route) return;

        if (!ctx.remixConfig.ssr) {
          let serverOnlyExports = esModuleLexer(code)[1]
            .map((exp) => exp.n)
            .filter((exp) => SERVER_ONLY_ROUTE_EXPORTS.includes(exp));
          if (serverOnlyExports.length > 0) {
            let str = serverOnlyExports.map((e) => `\`${e}\``).join(", ");
            let message =
              `SPA Mode: ${serverOnlyExports.length} invalid route export(s) in ` +
              `\`${route.file}\`: ${str}. See https://remix.run/guides/spa-mode ` +
              `for more information.`;
            throw Error(message);
          }

          if (route.id !== "root") {
            let hasHydrateFallback = esModuleLexer(code)[1]
              .map((exp) => exp.n)
              .some((exp) => exp === "HydrateFallback");
            if (hasHydrateFallback) {
              let message =
                `SPA Mode: Invalid \`HydrateFallback\` export found in ` +
                `\`${route.file}\`. \`HydrateFallback\` is only permitted on ` +
                `the root route in SPA Mode. See https://remix.run/guides/spa-mode ` +
                `for more information.`;
              throw Error(message);
            }
          }
        }

        let [filepath] = id.split("?");

        return removeExports(code, SERVER_ONLY_ROUTE_EXPORTS, {
          sourceMaps: true,
          filename: id,
          sourceFileName: filepath,
        });
      },
    },
    // TODO: combine HMR plugins
    {
      name: "remix-hmr",
      enforce: "pre",
      resolveId(id) {
        if (id === hmrRuntimeId) return VirtualModule.resolve(hmrRuntimeId);
      },
      async load(id) {
        if (id !== VirtualModule.resolve(hmrRuntimeId)) return;

        return [
          // preamble
          `import * as RefreshRuntime from "/@react-refresh"`,
          "RefreshRuntime.injectIntoGlobalHook(window)",
          "window.$RefreshReg$ = () => {}",
          "window.$RefreshSig$ = () => (type) => type",
          "window.__vite_plugin_react_preamble_installed__ = true",
          // framework integration
          `window.__registerBeforePerformReactRefresh(() => console.log('[remix] before react refresh'))`,
          `window.__getReactRefreshIgnoredExports = ({id}) => {console.log('[remix] ignored exports: ', id); return ['meta', 'links', 'handle', 'clientLoader'];}`,
        ].join("\n");
      },
<<<<<<< HEAD
=======
    },
    {
      name: "remix-hmr-runtime",
      enforce: "pre",
      resolveId(id) {
        if (id === hmrRuntimeId) return VirtualModule.resolve(hmrRuntimeId);
      },
      async load(id) {
        if (id !== VirtualModule.resolve(hmrRuntimeId)) return;

        let reactRefreshDir = path.dirname(
          require.resolve("react-refresh/package.json")
        );
        let reactRefreshRuntimePath = path.join(
          reactRefreshDir,
          "cjs/react-refresh-runtime.development.js"
        );

        return [
          "const exports = {}",
          await fse.readFile(reactRefreshRuntimePath, "utf8"),
          await fse.readFile(
            require.resolve("./static/refresh-utils.cjs"),
            "utf8"
          ),
          "export default exports",
        ].join("\n");
      },
    },
    {
      name: "remix-react-refresh-babel",
      async transform(code, id, options) {
        if (viteCommand !== "serve") return;
        if (id.includes("/node_modules/")) return;

        let [filepath] = id.split("?");
        let extensionsRE = /\.(jsx?|tsx?|mdx?)$/;
        if (!extensionsRE.test(filepath)) return;

        let devRuntime = "react/jsx-dev-runtime";
        let ssr = options?.ssr === true;
        let isJSX = filepath.endsWith("x");
        let useFastRefresh = !ssr && (isJSX || code.includes(devRuntime));
        if (!useFastRefresh) return;

        let result = await babel.transformAsync(code, {
          configFile: false,
          babelrc: false,
          filename: id,
          sourceFileName: filepath,
          parserOpts: {
            sourceType: "module",
            allowAwaitOutsideFunction: true,
          },
          plugins: [[require("react-refresh/babel"), { skipEnvCheck: true }]],
          sourceMaps: true,
        });
        if (result === null) return;

        code = result.code!;
        let refreshContentRE = /\$Refresh(?:Reg|Sig)\$\(/;
        if (refreshContentRE.test(code)) {
          code = addRefreshWrapper(ctx.remixConfig, code, id);
        }
        return { code, map: result.map };
      },
    },
    {
      name: "remix-hmr-updates",
>>>>>>> 45c75521
      async handleHotUpdate({ server, file, modules, read }) {
        let route = getRoute(ctx.remixConfig, file);

        type ManifestRoute = RemixManifest["routes"][string];
        type HmrEventData = { route: ManifestRoute | null };
        let hmrEventData: HmrEventData = { route: null };

        if (route) {
          // invalidate manifest on route exports change
          let serverManifest = (await server.ssrLoadModule(serverManifestId))
            .default as RemixManifest;

          let oldRouteMetadata = serverManifest.routes[route.id];
          let newRouteMetadata = await getRouteMetadata(
            ctx,
            viteChildCompiler,
            route,
            read
          );

          hmrEventData.route = newRouteMetadata;

          if (
            !oldRouteMetadata ||
            (
              [
                "hasLoader",
                "hasClientLoader",
                "hasAction",
                "hasClientAction",
                "hasErrorBoundary",
              ] as const
            ).some((key) => oldRouteMetadata[key] !== newRouteMetadata[key])
          ) {
            invalidateVirtualModules(server);
          }
        }

        server.ws.send({
          type: "custom",
          event: "remix:hmr",
          data: hmrEventData,
        });

        return modules;
      },
    },
  ];
};

function isInRemixMonorepo() {
  let devPath = path.dirname(require.resolve("@remix-run/dev/package.json"));
  let devParentDir = path.basename(path.resolve(devPath, ".."));
  return devParentDir === "packages";
}

function isEqualJson(v1: unknown, v2: unknown) {
  return JSON.stringify(v1) === JSON.stringify(v2);
}

<<<<<<< HEAD
=======
function addRefreshWrapper(
  remixConfig: ResolvedVitePluginConfig,
  code: string,
  id: string
): string {
  let route = getRoute(remixConfig, id);
  let acceptExports = route
    ? [
        "clientAction",
        "clientLoader",
        "handle",
        "meta",
        "links",
        "shouldRevalidate",
      ]
    : [];
  return (
    REACT_REFRESH_HEADER.replaceAll("__SOURCE__", JSON.stringify(id)) +
    code +
    REACT_REFRESH_FOOTER.replaceAll("__SOURCE__", JSON.stringify(id))
      .replaceAll("__ACCEPT_EXPORTS__", JSON.stringify(acceptExports))
      .replaceAll("__ROUTE_ID__", JSON.stringify(route?.id))
  );
}

const REACT_REFRESH_HEADER = `
import RefreshRuntime from "${hmrRuntimeId}";

const inWebWorker = typeof WorkerGlobalScope !== 'undefined' && self instanceof WorkerGlobalScope;
let prevRefreshReg;
let prevRefreshSig;

if (import.meta.hot && !inWebWorker) {
  if (!window.__vite_plugin_react_preamble_installed__) {
    throw new Error(
      "Remix Vite plugin can't detect preamble. Something is wrong."
    );
  }

  prevRefreshReg = window.$RefreshReg$;
  prevRefreshSig = window.$RefreshSig$;
  window.$RefreshReg$ = (type, id) => {
    RefreshRuntime.register(type, __SOURCE__ + " " + id)
  };
  window.$RefreshSig$ = RefreshRuntime.createSignatureFunctionForTransform;
}`.replace(/\n+/g, "");

const REACT_REFRESH_FOOTER = `
if (import.meta.hot && !inWebWorker) {
  window.$RefreshReg$ = prevRefreshReg;
  window.$RefreshSig$ = prevRefreshSig;
  RefreshRuntime.__hmr_import(import.meta.url).then((currentExports) => {
    RefreshRuntime.registerExportsForReactRefresh(__SOURCE__, currentExports);
    import.meta.hot.accept((nextExports) => {
      if (!nextExports) return;
      __ROUTE_ID__ && window.__remixRouteModuleUpdates.set(__ROUTE_ID__, nextExports);
      const invalidateMessage = RefreshRuntime.validateRefreshBoundaryAndEnqueueUpdate(currentExports, nextExports, __ACCEPT_EXPORTS__);
      if (invalidateMessage) import.meta.hot.invalidate(invalidateMessage);
    });
  });
}`;

>>>>>>> 45c75521
function getRoute(
  pluginConfig: ResolvedVitePluginConfig,
  file: string
): ConfigRoute | undefined {
  let vite = importViteEsmSync();
  let routePath = vite.normalizePath(
    path.relative(pluginConfig.appDirectory, file)
  );
  let route = Object.values(pluginConfig.routes).find(
    (r) => vite.normalizePath(r.file) === routePath
  );
  return route;
}

async function getRouteMetadata(
  ctx: RemixPluginContext,
  viteChildCompiler: Vite.ViteDevServer | null,
  route: ConfigRoute,
  readRouteFile?: () => string | Promise<string>
) {
  let sourceExports = await getRouteModuleExports(
    viteChildCompiler,
    ctx,
    route.file,
    readRouteFile
  );

  let info = {
    id: route.id,
    parentId: route.parentId,
    path: route.path,
    index: route.index,
    caseSensitive: route.caseSensitive,
    url: path.posix.join(
      ctx.remixConfig.publicPath,
      "/" +
        path.relative(
          ctx.rootDirectory,
          resolveRelativeRouteFilePath(route, ctx.remixConfig)
        )
    ),
    module: path.posix.join(
      ctx.remixConfig.publicPath,
      `${resolveFileUrl(
        ctx,
        resolveRelativeRouteFilePath(route, ctx.remixConfig)
      )}?import`
    ), // Ensure the Vite dev server responds with a JS module
    hasAction: sourceExports.includes("action"),
    hasClientAction: sourceExports.includes("clientAction"),
    hasLoader: sourceExports.includes("loader"),
    hasClientLoader: sourceExports.includes("clientLoader"),
    hasErrorBoundary: sourceExports.includes("ErrorBoundary"),
    imports: [],
  };
  return info;
}

async function handleSpaMode(
  serverBuildDirectoryPath: string,
  serverBuildFile: string,
  clientBuildDirectory: string,
  viteConfig: Vite.ResolvedConfig,
  basename: string
) {
  // Create a handler and call it for the `/` path - rendering down to the
  // proper HydrateFallback ... or not!  Maybe they have a static landing page
  // generated from routes/_index.tsx.
  let serverBuildPath = path.join(serverBuildDirectoryPath, serverBuildFile);
  let build = await import(url.pathToFileURL(serverBuildPath).toString());
  let { createRequestHandler: createHandler } = await import("@remix-run/node");
  let handler = createHandler(build, viteConfig.mode);
  let response = await handler(new Request(`http://localhost${basename}`));
  let html = await response.text();
  if (response.status !== 200) {
    throw new Error(
      `SPA Mode: Received a ${response.status} status code from ` +
        `\`entry.server.tsx\` while generating the \`index.html\` file.\n${html}`
    );
  }

  if (
    !html.includes("window.__remixContext =") ||
    !html.includes("window.__remixRouteModules =")
  ) {
    throw new Error(
      "SPA Mode: Did you forget to include <Scripts/> in your `root.tsx` " +
        "`HydrateFallback` component?  Your `index.html` file cannot hydrate " +
        "into a SPA without `<Scripts />`."
    );
  }

  // Write out the index.html file for the SPA
  await fse.writeFile(path.join(clientBuildDirectory, "index.html"), html);

  viteConfig.logger.info(
    "SPA Mode: index.html has been written to your " +
      colors.bold(path.relative(process.cwd(), clientBuildDirectory)) +
      " directory"
  );

  // Cleanup - we no longer need the server build assets
  fse.removeSync(serverBuildDirectoryPath);
}<|MERGE_RESOLUTION|>--- conflicted
+++ resolved
@@ -1654,78 +1654,6 @@
           `window.__getReactRefreshIgnoredExports = ({id}) => {console.log('[remix] ignored exports: ', id); return ['meta', 'links', 'handle', 'clientLoader'];}`,
         ].join("\n");
       },
-<<<<<<< HEAD
-=======
-    },
-    {
-      name: "remix-hmr-runtime",
-      enforce: "pre",
-      resolveId(id) {
-        if (id === hmrRuntimeId) return VirtualModule.resolve(hmrRuntimeId);
-      },
-      async load(id) {
-        if (id !== VirtualModule.resolve(hmrRuntimeId)) return;
-
-        let reactRefreshDir = path.dirname(
-          require.resolve("react-refresh/package.json")
-        );
-        let reactRefreshRuntimePath = path.join(
-          reactRefreshDir,
-          "cjs/react-refresh-runtime.development.js"
-        );
-
-        return [
-          "const exports = {}",
-          await fse.readFile(reactRefreshRuntimePath, "utf8"),
-          await fse.readFile(
-            require.resolve("./static/refresh-utils.cjs"),
-            "utf8"
-          ),
-          "export default exports",
-        ].join("\n");
-      },
-    },
-    {
-      name: "remix-react-refresh-babel",
-      async transform(code, id, options) {
-        if (viteCommand !== "serve") return;
-        if (id.includes("/node_modules/")) return;
-
-        let [filepath] = id.split("?");
-        let extensionsRE = /\.(jsx?|tsx?|mdx?)$/;
-        if (!extensionsRE.test(filepath)) return;
-
-        let devRuntime = "react/jsx-dev-runtime";
-        let ssr = options?.ssr === true;
-        let isJSX = filepath.endsWith("x");
-        let useFastRefresh = !ssr && (isJSX || code.includes(devRuntime));
-        if (!useFastRefresh) return;
-
-        let result = await babel.transformAsync(code, {
-          configFile: false,
-          babelrc: false,
-          filename: id,
-          sourceFileName: filepath,
-          parserOpts: {
-            sourceType: "module",
-            allowAwaitOutsideFunction: true,
-          },
-          plugins: [[require("react-refresh/babel"), { skipEnvCheck: true }]],
-          sourceMaps: true,
-        });
-        if (result === null) return;
-
-        code = result.code!;
-        let refreshContentRE = /\$Refresh(?:Reg|Sig)\$\(/;
-        if (refreshContentRE.test(code)) {
-          code = addRefreshWrapper(ctx.remixConfig, code, id);
-        }
-        return { code, map: result.map };
-      },
-    },
-    {
-      name: "remix-hmr-updates",
->>>>>>> 45c75521
       async handleHotUpdate({ server, file, modules, read }) {
         let route = getRoute(ctx.remixConfig, file);
 
@@ -1786,71 +1714,6 @@
   return JSON.stringify(v1) === JSON.stringify(v2);
 }
 
-<<<<<<< HEAD
-=======
-function addRefreshWrapper(
-  remixConfig: ResolvedVitePluginConfig,
-  code: string,
-  id: string
-): string {
-  let route = getRoute(remixConfig, id);
-  let acceptExports = route
-    ? [
-        "clientAction",
-        "clientLoader",
-        "handle",
-        "meta",
-        "links",
-        "shouldRevalidate",
-      ]
-    : [];
-  return (
-    REACT_REFRESH_HEADER.replaceAll("__SOURCE__", JSON.stringify(id)) +
-    code +
-    REACT_REFRESH_FOOTER.replaceAll("__SOURCE__", JSON.stringify(id))
-      .replaceAll("__ACCEPT_EXPORTS__", JSON.stringify(acceptExports))
-      .replaceAll("__ROUTE_ID__", JSON.stringify(route?.id))
-  );
-}
-
-const REACT_REFRESH_HEADER = `
-import RefreshRuntime from "${hmrRuntimeId}";
-
-const inWebWorker = typeof WorkerGlobalScope !== 'undefined' && self instanceof WorkerGlobalScope;
-let prevRefreshReg;
-let prevRefreshSig;
-
-if (import.meta.hot && !inWebWorker) {
-  if (!window.__vite_plugin_react_preamble_installed__) {
-    throw new Error(
-      "Remix Vite plugin can't detect preamble. Something is wrong."
-    );
-  }
-
-  prevRefreshReg = window.$RefreshReg$;
-  prevRefreshSig = window.$RefreshSig$;
-  window.$RefreshReg$ = (type, id) => {
-    RefreshRuntime.register(type, __SOURCE__ + " " + id)
-  };
-  window.$RefreshSig$ = RefreshRuntime.createSignatureFunctionForTransform;
-}`.replace(/\n+/g, "");
-
-const REACT_REFRESH_FOOTER = `
-if (import.meta.hot && !inWebWorker) {
-  window.$RefreshReg$ = prevRefreshReg;
-  window.$RefreshSig$ = prevRefreshSig;
-  RefreshRuntime.__hmr_import(import.meta.url).then((currentExports) => {
-    RefreshRuntime.registerExportsForReactRefresh(__SOURCE__, currentExports);
-    import.meta.hot.accept((nextExports) => {
-      if (!nextExports) return;
-      __ROUTE_ID__ && window.__remixRouteModuleUpdates.set(__ROUTE_ID__, nextExports);
-      const invalidateMessage = RefreshRuntime.validateRefreshBoundaryAndEnqueueUpdate(currentExports, nextExports, __ACCEPT_EXPORTS__);
-      if (invalidateMessage) import.meta.hot.invalidate(invalidateMessage);
-    });
-  });
-}`;
-
->>>>>>> 45c75521
 function getRoute(
   pluginConfig: ResolvedVitePluginConfig,
   file: string
