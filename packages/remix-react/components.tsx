--- conflicted
+++ resolved
@@ -393,16 +393,7 @@
 
   React.useEffect(() => {
     if (links.some((link) => "imagesizes" in link || "imagesrcset" in link)) {
-<<<<<<< HEAD
-      logDeprecationOnce(
-        "⚠️ DEPRECATED: The `imagesizes` & `imagesrcset` properties in " +
-          "your links have been deprecated in favor of `imageSizes` & " +
-          "`imageSrcSet` and support will be removed in Remix v2. Please update " +
-          "your code to use the new property names instead."
-      );
-=======
       logDeprecationOnce(linksWarning);
->>>>>>> 6b0d7ca0
     }
   }, [links]);
 
@@ -1263,16 +1254,7 @@
   let navigation = useNavigation();
 
   React.useEffect(() => {
-<<<<<<< HEAD
-    logDeprecationOnce(
-      "⚠️ DEPRECATED: The `useTransition` hook has been deprecated in favor of " +
-        "`useNavigation` and will be removed in Remix v2.  Please update your " +
-        "code to leverage `useNavigation`.\n\nSee https://remix.run/docs/hooks/use-transition " +
-        "and https://remix.run/docs/hooks/use-navigation for more information."
-    );
-=======
     logDeprecationOnce(useTransitionWarning);
->>>>>>> 6b0d7ca0
   }, []);
 
   return React.useMemo(
@@ -1504,16 +1486,7 @@
   let type: Fetcher["type"] = fetcher.type;
   Object.defineProperty(fetcher, "type", {
     get() {
-<<<<<<< HEAD
-      logDeprecationOnce(
-        "⚠️ DEPRECATED: The `useFetcher().type` field has been deprecated and " +
-          "will be removed in Remix v2.  Please update your code to rely on " +
-          "`fetcher.state`.\n\nSee https://remix.run/docs/hooks/use-fetcher for " +
-          "more information."
-      );
-=======
       logDeprecationOnce(fetcherTypeWarning);
->>>>>>> 6b0d7ca0
       return type;
     },
     set(value: Fetcher["type"]) {
@@ -1529,16 +1502,7 @@
   let submission: Fetcher["submission"] = fetcher.submission;
   Object.defineProperty(fetcher, "submission", {
     get() {
-<<<<<<< HEAD
-      logDeprecationOnce(
-        "⚠️ DEPRECATED: The `useFetcher().submission` field has been deprecated and " +
-          "will be removed in Remix v2.  The submission fields now live directly " +
-          "on the fetcher (`fetcher.formData`).\n\n" +
-          "See https://remix.run/docs/hooks/use-fetcher for more information."
-      );
-=======
       logDeprecationOnce(fetcherSubmissionWarning);
->>>>>>> 6b0d7ca0
       return submission;
     },
     set(value: Fetcher["submission"]) {
