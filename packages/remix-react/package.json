--- conflicted
+++ resolved
@@ -23,11 +23,8 @@
     "type-fest": "^2.17.0"
   },
   "devDependencies": {
-<<<<<<< HEAD
     "@remix-run/node": "1.6.4",
-=======
     "@remix-run/server-runtime": "1.7.0",
->>>>>>> d011c7eb
     "@testing-library/jest-dom": "^5.16.2",
     "@testing-library/react": "^13.3.0",
     "@types/react": "^18.0.15",
