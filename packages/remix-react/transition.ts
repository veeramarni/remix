// TODO: We eventually might not want to import anything directly from `history`
// and leverage `react-router` here instead
import { Action } from "history";
import type { Location } from "history";
import type { TrackedPromise } from "@remix-run/deferred";
import { DeferredData } from "@remix-run/deferred";

import type { DeferredLoaderData } from "./entry";
import type { RouteData } from "./routeData";
import type { RouteMatch } from "./routeMatching";
import type { ClientRoute } from "./routes";
import { matchClientRoutes } from "./routeMatching";
import invariant from "./invariant";

////////////////////////////////////////////////////////////////////////////////
//#region Types and Utils
////////////////////////////////////////////////////////////////////////////////

export interface CatchData<T = any> {
  status: number;
  statusText: string;
  data: T;
}

export interface TransitionManagerState {
  /**
   * The current location the user sees in the browser, during a transition this
   * is the "old page"
   */
  location: Location;

  /**
   * The current set of route matches the user sees in the browser. During a
   * transition this are the "old matches"
   */
  matches: ClientMatch[];

  /**
   * Only used When both navigation and fetch loads are pending, the fetch loads
   * may need to use the next matches to load data.
   */
  nextMatches?: ClientMatch[];

  /**
   * Data from the loaders that user sees in the browser. During a transition
   * this is the "old" data, unless there are multiple pending forms, in which
   * case this may be updated as fresh data loads complete
   */
  loaderData: RouteData;

  /**
   * Holds the action data for the latest NormalPostSubmission
   */
  actionData?: RouteData;

  /**
   * Tracks the latest, non-keyed pending submission
   */
  transition: Transition;

  /**
   * Persists thrown response loader/action data. TODO: should probably be an array
   * and keep track of them all and pass the array to ErrorBoundary.
   */
  catch?: CatchData;

  /**
   * Persists uncaught loader/action errors. TODO: should probably be an array
   * and keep track of them all and pass the array to ErrorBoundary.
   */
  error?: Error;

  /**
   * The id of the nested ErrorBoundary in which to render the error.
   *
   * - undefined: no error
   * - null: error, but no routes have a boundary, use a default
   * - string: actual id
   */
  errorBoundaryId: null | string;

  /**
   * The id of the nested ErrorBoundary in which to render the error.
   *
   * - undefined: no error
   * - null: error, but no routes have a boundary, use a default
   * - string: actual id
   */
  catchBoundaryId: null | string;

  fetchers: Map<string, Fetcher>;
}

export interface TransitionManagerInit {
  routes: ClientRoute[];
  location: Location;
  loaderData: RouteData;
  deferredLoaderData?: DeferredLoaderData;
  actionData?: RouteData;
  catch?: CatchData;
  error?: Error;
  catchBoundaryId?: null | string;
  errorBoundaryId?: null | string;
  onRedirect: (to: string, state?: any) => void;
}

<<<<<<< HEAD
type TransitionManagerSubscriber = (state: TransitionManagerState) => void;
=======
export type TransitionManagerSubscriber = (
  state: TransitionManagerState
) => void;
>>>>>>> 44fcb725

export interface Submission {
  action: string;
  method: string;
  formData: FormData;
  encType: string;
  key: string;
}

export interface ActionSubmission extends Submission {
  method: "POST" | "PUT" | "PATCH" | "DELETE";
}

export interface LoaderSubmission extends Submission {
  method: "GET";
}

export type TransitionStates = {
  Idle: {
    state: "idle";
    type: "idle";
    submission: undefined;
    location: undefined;
  };
  SubmittingAction: {
    state: "submitting";
    type: "actionSubmission";
    submission: ActionSubmission;
    location: Location;
  };
  SubmittingLoader: {
    state: "submitting";
    type: "loaderSubmission";
    submission: LoaderSubmission;
    location: Location;
  };
  LoadingLoaderSubmissionRedirect: {
    state: "loading";
    type: "loaderSubmissionRedirect";
    submission: LoaderSubmission;
    location: Location;
  };
  LoadingAction: {
    state: "loading";
    type: "actionReload";
    submission: ActionSubmission;
    location: Location;
  };
  LoadingActionRedirect: {
    state: "loading";
    type: "actionRedirect";
    submission: ActionSubmission;
    location: Location;
  };
  LoadingFetchActionRedirect: {
    state: "loading";
    type: "fetchActionRedirect";
    submission: undefined;
    location: Location;
  };
  LoadingRedirect: {
    state: "loading";
    type: "normalRedirect";
    submission: undefined;
    location: Location;
  };
  Loading: {
    state: "loading";
    type: "normalLoad";
    location: Location;
    submission: undefined;
  };
};

export type Transition = TransitionStates[keyof TransitionStates];

export type Redirects = {
  Loader: {
    isRedirect: true;
    type: "loader";
    setCookie: boolean;
  };
  Action: {
    isRedirect: true;
    type: "action";
    setCookie: boolean;
  };
  LoaderSubmission: {
    isRedirect: true;
    type: "loaderSubmission";
    setCookie: boolean;
  };
  FetchAction: {
    isRedirect: true;
    type: "fetchAction";
    setCookie: boolean;
  };
};

// TODO: keep data around on resubmission?
type FetcherStates<TData = any> = {
  Idle: {
    state: "idle";
    type: "init";
    submission: undefined;
    data: undefined;
  };
  SubmittingAction: {
    state: "submitting";
    type: "actionSubmission";
    submission: ActionSubmission;
    data: undefined;
  };
  SubmittingLoader: {
    state: "submitting";
    type: "loaderSubmission";
    submission: LoaderSubmission;
    data: TData | undefined;
  };
  ReloadingAction: {
    state: "loading";
    type: "actionReload";
    submission: ActionSubmission;
    data: TData;
  };
  LoadingActionRedirect: {
    state: "loading";
    type: "actionRedirect";
    submission: ActionSubmission;
    data: undefined;
  };
  Loading: {
    state: "loading";
    type: "normalLoad";
    submission: undefined;
    data: TData | undefined;
  };
  Done: {
    state: "idle";
    type: "done";
    submission: undefined;
    data: TData;
  };
};

export type Fetcher<TData = any> =
  FetcherStates<TData>[keyof FetcherStates<TData>];

type ClientMatch = RouteMatch<ClientRoute>;

type DataResult = {
  match: ClientMatch;
  value: DeferredData | TransitionRedirect | Error | unknown;
};

type DataRedirectResult = {
  match: ClientMatch;
  value: TransitionRedirect;
};

type DataErrorResult = {
  match: ClientMatch;
  value: Error;
};

type DataCatchResult = {
  match: ClientMatch;
  value: CatchValue;
};

type DeferredResult = {
  match: ClientMatch;
  value: DeferredData;
};

export class CatchValue {
  constructor(
    public status: number,
    public statusText: string,
    public data: any
  ) {}
}

export type NavigationEvent = {
  type: "navigation";
  action: Action;
  location: Location;
  submission?: Submission;
};

export type FetcherEvent = {
  type: "fetcher";
  key: string;
  submission?: Submission;
  href: string;
};

export type DataEvent = NavigationEvent | FetcherEvent;

function isActionSubmission(
  submission: Submission
): submission is ActionSubmission {
  return ["POST", "PUT", "PATCH", "DELETE"].includes(submission.method);
}

function isLoaderSubmission(
  submission: Submission
): submission is LoaderSubmission {
  return submission.method === "GET";
}

interface _Location extends Location {
  state: {
    isRedirect: boolean;
    type: string;
  } | null;
}

interface RedirectLocation extends _Location {
  state: {
    isRedirect: true;
    type: string;
    setCookie: boolean;
  };
}

function isRedirectLocation(location: Location): location is RedirectLocation {
  return (
    Boolean(location.state) && (location as RedirectLocation).state.isRedirect
  );
}

interface LoaderRedirectLocation extends RedirectLocation {
  state: {
    isRedirect: true;
    type: "loader";
    setCookie: boolean;
  };
}

function isLoaderRedirectLocation(
  location: Location
): location is LoaderRedirectLocation {
  return isRedirectLocation(location) && location.state.type === "loader";
}

interface ActionRedirectLocation extends RedirectLocation {
  state: {
    isRedirect: true;
    type: "action";
    setCookie: boolean;
  };
}

function isActionRedirectLocation(
  location: Location
): location is ActionRedirectLocation {
  return isRedirectLocation(location) && location.state.type === "action";
}

interface FetchActionRedirectLocation extends RedirectLocation {
  state: {
    isRedirect: true;
    type: "fetchAction";
    setCookie: boolean;
  };
}

function isFetchActionRedirect(
  location: Location
): location is FetchActionRedirectLocation {
  return isRedirectLocation(location) && location.state.type === "fetchAction";
}

interface LoaderSubmissionRedirectLocation extends RedirectLocation {
  state: {
    isRedirect: true;
    type: "loaderSubmission";
    setCookie: boolean;
  };
}

function isLoaderSubmissionRedirectLocation(
  location: Location
): location is LoaderSubmissionRedirectLocation {
  return (
    isRedirectLocation(location) && location.state.type === "loaderSubmission"
  );
}

export class TransitionRedirect {
  location: string;
  constructor(location: Location | string, public setCookie: boolean = false) {
    this.location =
      typeof location === "string"
        ? location
        : location.pathname + location.search;
  }
}

export const IDLE_TRANSITION: TransitionStates["Idle"] = {
  state: "idle",
  submission: undefined,
  location: undefined,
  type: "idle",
};

export const IDLE_FETCHER: FetcherStates["Idle"] = {
  state: "idle",
  type: "init",
  data: undefined,
  submission: undefined,
};
//#endregion

////////////////////////////////////////////////////////////////////////////////
//#region createTransitionManager
////////////////////////////////////////////////////////////////////////////////
export function createTransitionManager(init: TransitionManagerInit) {
  let { routes, deferredLoaderData } = init;

  let pendingNavigationController: AbortController | undefined;
  // Map of routeId->AbortController for pending deferred returned from loaders
  let pendingNavigationDeferredControllers: Map<string, AbortController> =
    new Map();
  // Set of routeId's for which we cancelled pending deferred's and need to
  // track until the end of the navigation so we can clear their
  // deferredLoaderData
  let cancelledDeferredRouteIds: Set<string> = new Set();
  let fetchControllers = new Map<string, AbortController>();
  let incrementingLoadId = 0;
  let navigationLoadId = -1;
  let fetchReloadIds = new Map<string, number>();
  let fetchRedirectIds = new Set<string>();
  let subscribers = new Set<TransitionManagerSubscriber>();

  let matches = matchClientRoutes(routes, init.location);

  if (!matches) {
    // If we do not match a user-provided-route, fall back to the root
    // to allow the CatchBoundary to take over
    matches = [
      {
        params: {},
        pathname: "",
        route: routes[0],
      },
    ];
  }

  let state: TransitionManagerState = {
    location: init.location,
    loaderData: init.loaderData || {},
    actionData: init.actionData,
    catch: init.catch,
    error: init.error,
    catchBoundaryId: init.catchBoundaryId || null,
    errorBoundaryId: init.errorBoundaryId || null,
    matches,
    nextMatches: undefined,
    transition: IDLE_TRANSITION,
    fetchers: new Map(),
  };

  function update(updates: Partial<TransitionManagerState>) {
    let overrides: Partial<TransitionManagerState> = {};

    if (updates.transition) {
      console.debug(
        `[transition] transition set to ${updates.transition.state}/${updates.transition.type}`
      );
      if (updates.transition === IDLE_TRANSITION) {
        pendingNavigationController = undefined;

        // Preserve deferred data for active routes that were not cancelled, or
        // were cancelled and are again pending (i.e., returned a subsequent
        // defer() after an action)
        overrides.loaderData = [
          ...Object.entries(state.loaderData),
          ...Object.entries(updates.loaderData || {}),
        ]
          .filter(([routeId]) => {
            let isActive = (updates.matches || state.matches).some(
              (m) => m.route.id === routeId
            );
            let wasCancelled = cancelledDeferredRouteIds.has(routeId);
            let isPending = pendingNavigationDeferredControllers.has(routeId);
            return isActive && (!wasCancelled || isPending);
          })
          .reduce<Record<string, any>>(
            (acc, [routeId, data]) => Object.assign(acc, { [routeId]: data }),
            updates.loaderData || {}
          );

        cancelledDeferredRouteIds.forEach((id) =>
          cancelledDeferredRouteIds.delete(id)
        );
      }
    }

<<<<<<< HEAD
    state = Object.assign({}, state, updates, overrides);
=======
    state = Object.assign({}, state, updates);

>>>>>>> 44fcb725
    for (let subscriber of subscribers.values()) {
      subscriber(state);
    }
  }

  function getState(): TransitionManagerState {
    return state;
  }

  function getFetcher<TData = any>(key: string): Fetcher<TData> {
    return state.fetchers.get(key) || IDLE_FETCHER;
  }

  function setFetcher(key: string, fetcher: Fetcher): void {
    console.debug(
      `[transition] fetcher set to ${fetcher.state}/${fetcher.type} (key: ${key})`
    );
    state.fetchers.set(key, fetcher);
  }

  function deleteFetcher(key: string): void {
    console.debug(`[transition] deleting fetcher (key: ${key})`);
    if (fetchControllers.has(key)) abortFetcher(key);
    fetchReloadIds.delete(key);
    fetchRedirectIds.delete(key);
    state.fetchers.delete(key);
  }

  async function send(event: DataEvent): Promise<void> {
    switch (event.type) {
      case "navigation": {
        let { action, location, submission } = event;

        console.debug(
          `[transition] navigation send() - ${action} ${location.pathname}`
        );
        let matches = matchClientRoutes(routes, location);

        if (!matches) {
          matches = [
            {
              params: {},
              pathname: "",
              route: routes[0],
            },
          ];
          console.debug("[transition]   handling not found navigation");
          await handleNotFoundNavigation(location, matches);
        } else if (!submission && isHashChangeOnly(location)) {
          console.debug("[transition]   handling hash change");
          await handleHashChange(location, matches);
        }
        // back/forward button, treat all as normal navigation
        else if (action === Action.Pop) {
          console.debug(
            "[transition]   handling Action.Pop (back/forward button)"
          );
          await handleLoad(location, matches);
        }
        // <Form method="post | put | delete | patch">
        else if (submission && isActionSubmission(submission)) {
          console.debug("[transition]   handling form action submission");
          await handleActionSubmissionNavigation(location, submission, matches);
        }
        // <Form method="get"/>
        else if (submission && isLoaderSubmission(submission)) {
          console.debug("[transition]   handling form loader submission");
          await handleLoaderSubmissionNavigation(location, submission, matches);
        }
        // action=>redirect
        else if (isActionRedirectLocation(location)) {
          console.debug("[transition]   handling form action redirect");
          await handleActionRedirect(location, matches);
        }
        // <Form method="get"> --> loader=>redirect
        else if (isLoaderSubmissionRedirectLocation(location)) {
          console.debug("[transition]   handling form loader redirect");
          await handleLoaderSubmissionRedirect(location, matches);
        }
        // loader=>redirect
        else if (isLoaderRedirectLocation(location)) {
          console.debug("[transition]   handling loader redirect");
          await handleLoaderRedirect(location, matches);
        }
        // useSubmission()=>redirect
        else if (isFetchActionRedirect(location)) {
          console.debug("[transition]   handling fetcher action redirect");
          await handleFetchActionRedirect(location, matches);
        }
        // <Link>, navigate()
        else {
          console.debug("[transition]   handling link navigation");
          await handleLoad(location, matches);
        }

        navigationLoadId = -1;
        break;
      }

      case "fetcher": {
        let { key, submission, href } = event;
        console.debug(
          `[transition] fetcher send() - ${event.submission?.method} ${href} (key: ${key})`
        );

        let matches = matchClientRoutes(routes, href);
        invariant(matches, "No matches found");
        if (fetchControllers.has(key)) abortFetcher(key);

        let match = getFetcherRequestMatch(
          new URL(href, window.location.href),
          matches
        );

        if (submission && isActionSubmission(submission)) {
          console.debug(
            `[transition]   handling fetcher action submission (key: ${key})`
          );
          await handleActionFetchSubmission(key, submission, match);
        } else if (submission && isLoaderSubmission(submission)) {
          console.debug(
            `[transition]   handling fetcher loader submission (key: ${key})`
          );
          await handleLoaderFetchSubmission(href, key, submission, match);
        } else {
          console.debug(
            `[transition]   handling fetcher loader fetch (key: ${key})`
          );
          await handleLoaderFetch(href, key, match);
        }

        break;
      }

      default: {
        // @ts-ignore
        throw new Error(`Unknown data event type: ${event.type}`);
      }
    }
  }

  function dispose() {
    abortNormalNavigation();
    abortPendingDeferredControllers(
      pendingNavigationDeferredControllers,
      cancelledDeferredRouteIds
    );
    for (let [, controller] of fetchControllers) {
      controller.abort();
    }
  }

  function isIndexRequestUrl(url: URL) {
    for (let param of url.searchParams.getAll("index")) {
      // only use bare `?index` params without a value
      // ✅ /foo?index
      // ✅ /foo?index&index=123
      // ✅ /foo?index=123&index
      // ❌ /foo?index=123
      if (param === "") {
        return true;
      }
    }

    return false;
  }

  function getFetcherRequestMatch(
    url: URL,
    matches: RouteMatch<ClientRoute>[]
  ) {
    let match = matches.slice(-1)[0];

    if (!isIndexRequestUrl(url) && match.route.index) {
      return matches.slice(-2)[0];
    }

    return match;
  }

  async function handleActionFetchSubmission(
    key: string,
    submission: ActionSubmission,
    match: ClientMatch
  ) {
    abortPendingDeferredControllers(
      pendingNavigationDeferredControllers,
      cancelledDeferredRouteIds
    );
    let currentFetcher = state.fetchers.get(key);

    let fetcher: FetcherStates["SubmittingAction"] = {
      state: "submitting",
      type: "actionSubmission",
      submission,
      data: currentFetcher?.data || undefined,
    };
    setFetcher(key, fetcher);

    update({ fetchers: new Map(state.fetchers) });

    let controller = new AbortController();
    fetchControllers.set(key, controller);

    console.debug(`[transition] fetcher calling action (key: ${key})`);
    let result = await callAction(submission, match, controller.signal);
    if (controller.signal.aborted) {
      console.debug(`[transition] fetcher action aborted (key: ${key})`);
      return;
    }

    if (isRedirectResult(result)) {
      let locationState: Redirects["FetchAction"] = {
        isRedirect: true,
        type: "fetchAction",
        setCookie: result.value.setCookie,
      };
      fetchRedirectIds.add(key);
      init.onRedirect(result.value.location, locationState);
      let loadingFetcher: FetcherStates["LoadingActionRedirect"] = {
        state: "loading",
        type: "actionRedirect",
        submission,
        data: undefined,
      };
      setFetcher(key, loadingFetcher);
      update({ fetchers: new Map(state.fetchers) });
      return;
    }

    if (maybeBailOnError(match, key, result)) {
      return;
    }

    if (await maybeBailOnCatch(match, key, result)) {
      return;
    }

    let loadFetcher: FetcherStates["ReloadingAction"] = {
      state: "loading",
      type: "actionReload",
      data: result.value,
      submission,
    };
    setFetcher(key, loadFetcher);

    update({ fetchers: new Map(state.fetchers) });

    let maybeActionErrorResult = isErrorResult(result) ? result : undefined;
    let maybeActionCatchResult = isCatchResult(result) ? result : undefined;

    let loadId = ++incrementingLoadId;
    fetchReloadIds.set(key, loadId);

    let matchesToLoad = state.nextMatches || state.matches;

    console.debug(`[transition] fetcher calling loaders (key: ${key})`);
    let results = await callLoaders(
      state,
      state.transition.location || state.location,
      matchesToLoad,
      controller.signal,
      pendingNavigationDeferredControllers,
      cancelledDeferredRouteIds,
      maybeActionErrorResult,
      maybeActionCatchResult,
      submission,
      match.route.id,
      loadFetcher
    );

    if (controller.signal.aborted) {
      console.debug(`[transition] fetcher loaders aborted (key: ${key})`);
      return;
    }

    fetchReloadIds.delete(key);
    fetchControllers.delete(key);

    let redirect = findRedirect(results);
    if (redirect) {
      let locationState: Redirects["Loader"] = {
        isRedirect: true,
        type: "loader",
        setCookie: redirect.setCookie,
      };
      init.onRedirect(redirect.location, locationState);
      return;
    }

    let [error, errorBoundaryId] = findErrorAndBoundaryId(
      results,
      state.matches,
      maybeActionErrorResult
    );

    let [catchVal, catchBoundaryId] =
      (await findCatchAndBoundaryId(
        results,
        state.matches,
        maybeActionCatchResult
      )) || [];

    let doneFetcher: FetcherStates["Done"] = {
      state: "idle",
      type: "done",
      data: result.value,
      submission: undefined,
    };
    setFetcher(key, doneFetcher);

    let abortedKeys = abortStaleFetchLoads(loadId);
    if (abortedKeys) {
      console.debug(
        `[transition] marking aborted fetchers as done (keys: ${abortedKeys})`
      );
      markFetchersDone(abortedKeys);
    }

    let yeetedNavigation = yeetStaleNavigationLoad(loadId);

    let [loaderData, monitorDeferred] = await makeLoaderData(
      getState,
      results,
      matchesToLoad,
      update,
      pendingNavigationDeferredControllers,
      controller.signal
    );

    if (controller.signal.aborted) {
      console.debug(`[transition] fetcher loaders aborted (key: ${key})`);
      return;
    }

    // need to do what we would have done when the navigation load completed
    if (yeetedNavigation) {
      let { transition } = state;
      invariant(transition.state === "loading", "Expected loading transition");

      console.debug(
        `[transition] setting transition back to idle due to aborted navigation (key: ${key})`
      );
      update({
        location: transition.location,
        matches: state.nextMatches,
        error,
        errorBoundaryId,
        catch: catchVal,
        catchBoundaryId,
        loaderData,
        actionData:
          transition.type === "actionReload" ? state.actionData : undefined,
        transition: IDLE_TRANSITION,
        fetchers: new Map(state.fetchers),
      });
    }

    // otherwise just update the info for the data
    else {
      update({
        fetchers: new Map(state.fetchers),
        error,
        errorBoundaryId,
        loaderData,
      });
    }

    monitorDeferred();
  }

  function yeetStaleNavigationLoad(landedId: number): boolean {
    let isLoadingNavigation = state.transition.state === "loading";
    if (isLoadingNavigation && navigationLoadId < landedId) {
      abortNormalNavigation();
      abortPendingDeferredControllers(
        pendingNavigationDeferredControllers,
        cancelledDeferredRouteIds
      );
      return true;
    }
    return false;
  }

  function markFetchersDone(keys: string[]) {
    for (let key of keys) {
      let fetcher = getFetcher(key);
      let doneFetcher: FetcherStates["Done"] = {
        state: "idle",
        type: "done",
        data: fetcher.data,
        submission: undefined,
      };
      setFetcher(key, doneFetcher);
    }
  }

  function abortStaleFetchLoads(landedId: number): false | string[] {
    let yeetedKeys = [];
    for (let [key, id] of fetchReloadIds) {
      if (id < landedId) {
        let fetcher = state.fetchers.get(key);
        invariant(fetcher, `Expected fetcher: ${key}`);
        if (fetcher.state === "loading") {
          abortFetcher(key);
          fetchReloadIds.delete(key);
          yeetedKeys.push(key);
        }
      }
    }
    return yeetedKeys.length ? yeetedKeys : false;
  }

  async function handleLoaderFetchSubmission(
    href: string,
    key: string,
    submission: LoaderSubmission,
    match: ClientMatch
  ) {
    let currentFetcher = state.fetchers.get(key);
    let fetcher: FetcherStates["SubmittingLoader"] = {
      state: "submitting",
      type: "loaderSubmission",
      submission,
      data: currentFetcher?.data || undefined,
    };

    setFetcher(key, fetcher);
    update({ fetchers: new Map(state.fetchers) });

    let controller = new AbortController();
    fetchControllers.set(key, controller);
    let result = await callLoader(match, createUrl(href), controller.signal);
    result = await resolveDeferredResult(result, controller.signal);

    fetchControllers.delete(key);

    if (controller.signal.aborted) {
      console.debug(`[transition] fetcher loader aborted (key: ${key})`);
      return;
    }

    if (isRedirectResult(result)) {
      let locationState: Redirects["Loader"] = {
        isRedirect: true,
        type: "loader",
        setCookie: result.value.setCookie,
      };
      init.onRedirect(result.value.location, locationState);
      return;
    }

    if (maybeBailOnError(match, key, result)) {
      return;
    }

    if (await maybeBailOnCatch(match, key, result)) {
      return;
    }

    let doneFetcher: FetcherStates["Done"] = {
      state: "idle",
      type: "done",
      data: result.value,
      submission: undefined,
    };
    setFetcher(key, doneFetcher);

    update({ fetchers: new Map(state.fetchers) });
  }

  async function handleLoaderFetch(
    href: string,
    key: string,
    match: ClientMatch
  ) {
    if (typeof AbortController === "undefined") {
      throw new Error(
        "handleLoaderFetch was called during the server render, but it shouldn't be. " +
          "You are likely calling useFetcher.load() in the body of your component. " +
          "Try moving it to a useEffect or a callback."
      );
    }
    let currentFetcher = state.fetchers.get(key);

    let fetcher: FetcherStates["Loading"] = {
      state: "loading",
      type: "normalLoad",
      submission: undefined,
      data: currentFetcher?.data || undefined,
    };

    setFetcher(key, fetcher);
    update({ fetchers: new Map(state.fetchers) });

    let controller = new AbortController();
    fetchControllers.set(key, controller);
    let result = await callLoader(match, createUrl(href), controller.signal);
    result = await resolveDeferredResult(result, controller.signal);

    if (controller.signal.aborted) return;
    fetchControllers.delete(key);

    if (isRedirectResult(result)) {
      let locationState: Redirects["Loader"] = {
        isRedirect: true,
        type: "loader",
        setCookie: result.value.setCookie,
      };
      init.onRedirect(result.value.location, locationState);
      return;
    }

    if (maybeBailOnError(match, key, result)) {
      return;
    }

    if (await maybeBailOnCatch(match, key, result)) {
      return;
    }

    let doneFetcher: FetcherStates["Done"] = {
      state: "idle",
      type: "done",
      data: result.value,
      submission: undefined,
    };
    setFetcher(key, doneFetcher);

    update({ fetchers: new Map(state.fetchers) });
  }

  async function maybeBailOnCatch(
    match: ClientMatch,
    key: string,
    result: DataResult
  ) {
    // TODO: revisit this if submission is correct after review
    if (isCatchResult(result)) {
      let catchBoundaryId = findNearestCatchBoundary(match, state.matches);
      state.fetchers.delete(key);
      update({
        transition: IDLE_TRANSITION,
        fetchers: new Map(state.fetchers),
        catch: {
          data: result.value.data,
          status: result.value.status,
          statusText: result.value.statusText,
        },
        catchBoundaryId,
      });
      return true;
    }
    return false;
  }

  function maybeBailOnError(
    match: ClientMatch,
    key: string,
    result: DataResult
  ) {
    if (isErrorResult(result)) {
      let errorBoundaryId = findNearestBoundary(match, state.matches);
      state.fetchers.delete(key);
      update({
        fetchers: new Map(state.fetchers),
        error: result.value,
        errorBoundaryId,
      });
      return true;
    }
    return false;
  }

  async function handleNotFoundNavigation(
    location: Location,
    matches: RouteMatch<ClientRoute>[]
  ) {
    abortNormalNavigation();
    abortPendingDeferredControllers(
      pendingNavigationDeferredControllers,
      cancelledDeferredRouteIds
    );

    let transition: TransitionStates["Loading"] = {
      state: "loading",
      type: "normalLoad",
      submission: undefined,
      location,
    };
    update({ transition, nextMatches: matches });

    // Force async so UI code doesn't have to special not found route changes not
    // skipping the pending state (like scroll restoration gets really
    // complicated without the pending state, maybe we can figure something else
    // out later, but this works great.)
    await Promise.resolve();

    let catchBoundaryId = findNearestCatchBoundary(matches[0], matches);
    update({
      location,
      matches,
      catch: {
        data: null,
        status: 404,
        statusText: "Not Found",
      },
      catchBoundaryId,
      transition: IDLE_TRANSITION,
    });
  }

  async function handleActionSubmissionNavigation(
    location: Location,
    submission: ActionSubmission,
    matches: ClientMatch[]
  ) {
    abortNormalNavigation();
    abortPendingDeferredControllers(
      pendingNavigationDeferredControllers,
      cancelledDeferredRouteIds
    );

    let transition: TransitionStates["SubmittingAction"] = {
      state: "submitting",
      type: "actionSubmission",
      submission,
      location,
    };

    update({ transition, nextMatches: matches });

    let controller = new AbortController();
    pendingNavigationController = controller;

    // Create a local copy we can mutate for proper determination of the acton
    // to run on layout/index routes.  We do not want to mutate the eventual
    // matches used for revalidation
    let actionMatches = matches;
    if (
      !isIndexRequestUrl(createUrl(submission.action)) &&
      actionMatches[matches.length - 1].route.index
    ) {
      actionMatches = actionMatches.slice(0, -1);
    }

    let leafMatch = actionMatches.slice(-1)[0];
    let result = await callAction(submission, leafMatch, controller.signal);

    if (controller.signal.aborted) {
      return;
    }

    if (isRedirectResult(result)) {
      let locationState: Redirects["Action"] = {
        isRedirect: true,
        type: "action",
        setCookie: result.value.setCookie,
      };
      init.onRedirect(result.value.location, locationState);
      return;
    }

    let catchVal, catchBoundaryId;
    if (isCatchResult(result)) {
      [catchVal, catchBoundaryId] =
        (await findCatchAndBoundaryId([result], actionMatches, result)) || [];
    }

    let loadTransition: TransitionStates["LoadingAction"] = {
      state: "loading",
      type: "actionReload",
      submission,
      location,
    };

    update({
      transition: loadTransition,
      actionData: { [leafMatch.route.id]: result.value },
    });

    await loadPageData(
      location,
      matches,
      submission,
      leafMatch.route.id,
      result,
      catchVal,
      catchBoundaryId
    );
  }

  async function handleLoaderSubmissionNavigation(
    location: Location,
    submission: LoaderSubmission,
    matches: ClientMatch[]
  ) {
    abortNormalNavigation();
    let transition: TransitionStates["SubmittingLoader"] = {
      state: "submitting",
      type: "loaderSubmission",
      submission,
      location,
    };
    update({ transition, nextMatches: matches });
    await loadPageData(location, matches, submission);
  }

  async function handleHashChange(location: Location, matches: ClientMatch[]) {
    abortNormalNavigation();
    let transition: TransitionStates["Loading"] = {
      state: "loading",
      type: "normalLoad",
      submission: undefined,
      location,
    };
    update({ transition, nextMatches: matches });
    // Force async so UI code doesn't have to special case hash changes not
    // skipping the pending state (like scroll restoration gets really
    // complicated without the pending state, maybe we can figure something else
    // out later, but this works great.)
    await Promise.resolve();
    update({
      location,
      matches,
      transition: IDLE_TRANSITION,
    });
  }

  async function handleLoad(location: Location, matches: ClientMatch[]) {
    abortNormalNavigation();
    let transition: TransitionStates["Loading"] = {
      state: "loading",
      type: "normalLoad",
      submission: undefined,
      location,
    };
    update({ transition, nextMatches: matches });
    await loadPageData(location, matches);
  }

  async function handleLoaderRedirect(
    location: Location,
    matches: ClientMatch[]
  ) {
    abortNormalNavigation();
    let transition: TransitionStates["LoadingRedirect"] = {
      state: "loading",
      type: "normalRedirect",
      submission: undefined,
      location,
    };
    update({ transition, nextMatches: matches });
    await loadPageData(location, matches);
  }

  async function handleLoaderSubmissionRedirect(
    location: Location,
    matches: ClientMatch[]
  ) {
    abortNormalNavigation();
    invariant(
      state.transition.type === "loaderSubmission",
      `Unexpected transition: ${JSON.stringify(state.transition)}`
    );
    let { submission } = state.transition;
    let transition: TransitionStates["LoadingLoaderSubmissionRedirect"] = {
      state: "loading",
      type: "loaderSubmissionRedirect",
      submission,
      location: location,
    };
    update({ transition, nextMatches: matches });
    await loadPageData(location, matches, submission);
  }

  async function handleFetchActionRedirect(
    location: Location,
    matches: ClientMatch[]
  ) {
    abortNormalNavigation();
    let transition: TransitionStates["LoadingFetchActionRedirect"] = {
      state: "loading",
      type: "fetchActionRedirect",
      submission: undefined,
      location,
    };
    update({ transition, nextMatches: matches });
    await loadPageData(location, matches);
  }

  async function handleActionRedirect(
    location: Location,
    matches: ClientMatch[]
  ) {
    abortNormalNavigation();
    invariant(
      state.transition.type === "actionSubmission" ||
        // loader redirected during action reload
        state.transition.type === "actionReload" ||
        // loader redirected during action redirect
        state.transition.type === "actionRedirect",
      `Unexpected transition: ${JSON.stringify(state.transition)}`
    );
    let { submission } = state.transition;
    let transition: TransitionStates["LoadingActionRedirect"] = {
      state: "loading",
      type: "actionRedirect",
      submission,
      location,
    };
    update({ transition, nextMatches: matches });
    await loadPageData(location, matches, submission);
  }

  function isHashChangeOnly(location: Location) {
    return (
      createHref(state.location) === createHref(location) &&
      state.location.hash !== location.hash
    );
  }

  async function loadPageData(
    location: Location,
    matches: ClientMatch[],
    submission?: Submission,
    submissionRouteId?: string,
    actionResult?: DataResult,
    catchVal?: CatchData<any>,
    catchBoundaryId?: string | null
  ) {
    let maybeActionErrorResult =
      actionResult && isErrorResult(actionResult) ? actionResult : undefined;

    let maybeActionCatchResult =
      actionResult && isCatchResult(actionResult) ? actionResult : undefined;

    let controller = new AbortController();
    pendingNavigationController = controller;
    navigationLoadId = ++incrementingLoadId;

    console.debug("[transition] calling loaders for loadPageData");
    let results = await callLoaders(
      state,
      location,
      matches,
      controller.signal,
      pendingNavigationDeferredControllers,
      cancelledDeferredRouteIds,
      maybeActionErrorResult,
      maybeActionCatchResult,
      submission,
      submissionRouteId,
      undefined,
      catchBoundaryId
    );

    if (controller.signal.aborted) {
      console.debug("[transition] transition loaders aborted");
      return;
    }

    let redirect = findRedirect(results);
    if (redirect) {
      console.debug(
        `[transition] transition loaders redirected to ${redirect.location}`
      );
      // loader redirected during an action reload, treat it like an
      // actionRedirect instead so that all the loaders get called again and the
      // submission sticks around for optimistic/pending UI.
      if (
        state.transition.type === "actionReload" ||
        isActionRedirectLocation(location)
      ) {
        let locationState: Redirects["Action"] = {
          isRedirect: true,
          type: "action",
          setCookie: redirect.setCookie,
        };
        init.onRedirect(redirect.location, locationState);
      } else if (state.transition.type === "loaderSubmission") {
        let locationState: Redirects["LoaderSubmission"] = {
          isRedirect: true,
          type: "loaderSubmission",
          setCookie: redirect.setCookie,
        };
        init.onRedirect(redirect.location, locationState);
      } else {
        let locationState: Redirects["Loader"] = {
          isRedirect: true,
          type: "loader",
          // If we're in the middle of a setCookie redirect, we need to preserve
          // the flag so we handle revalidations across multi-redirect scenarios
          setCookie:
            redirect.setCookie || (location.state as any)?.setCookie === true,
        };
        init.onRedirect(redirect.location, locationState);
      }
      return;
    }

    let [error, errorBoundaryId] = findErrorAndBoundaryId(
      results,
      matches,
      maybeActionErrorResult
    );

    [catchVal, catchBoundaryId] = (await findCatchAndBoundaryId(
      results,
      matches,
      maybeActionCatchResult
    )) || [catchVal, catchBoundaryId];

    markFetchRedirectsDone();

    let abortedIds = abortStaleFetchLoads(navigationLoadId);
    if (abortedIds) {
      console.debug(
        `[transition] marking aborted fetchers as done (keys: ${abortedIds})`
      );
      markFetchersDone(abortedIds);
    }

    let [loaderData, monitorDeferred] = await makeLoaderData(
      getState,
      results,
      matches,
      update,
      pendingNavigationDeferredControllers,
      controller.signal
    );

    if (controller.signal.aborted) {
      console.debug("[transition] transition loaders aborted");
      return;
    }

    update({
      location,
      matches,
      error,
      errorBoundaryId,
      catch: catchVal,
      catchBoundaryId,
      loaderData,
      actionData:
        state.transition.type === "actionReload" ? state.actionData : undefined,
      transition: IDLE_TRANSITION,
      fetchers: abortedIds ? new Map(state.fetchers) : state.fetchers,
    });

    monitorDeferred();
  }

  function abortNormalNavigation() {
    if (pendingNavigationController) {
      console.debug(`[transition] aborting pending navigation`);
      pendingNavigationController.abort();
    }
  }

  function abortFetcher(key: string) {
    console.debug(`[transition] aborting fetcher (key: ${key})`);
    let controller = fetchControllers.get(key);
    invariant(controller, `Expected fetch controller: ${key}`);
    controller.abort();
    fetchControllers.delete(key);
  }

  function markFetchRedirectsDone(): void {
    let doneKeys = [];
    for (let key of fetchRedirectIds) {
      let fetcher = state.fetchers.get(key);
      invariant(fetcher, `Expected fetcher: ${key}`);
      if (fetcher.type === "actionRedirect") {
        fetchRedirectIds.delete(key);
        doneKeys.push(key);
      }
    }
    markFetchersDone(doneKeys);
  }

<<<<<<< HEAD
  if (deferredLoaderData && typeof document !== "undefined") {
    pendingNavigationController = new AbortController();
    let signal = pendingNavigationController.signal;
    let results = matches.map<DataResult>((match) => ({
      match,
      value: deferredLoaderData?.[match.route.id]
        ? new DeferredData(init.loaderData[match.route.id])
        : init.loaderData[match.route.id],
    }));

    makeLoaderData(
      getState,
      results,
      matches,
      update,
      pendingNavigationDeferredControllers,
      pendingNavigationController.signal,
      false
    ).then(([loaderData, monitorDeferred]) => {
      if (signal.aborted) {
        return;
      }
      update({ loaderData });
      monitorDeferred();
    });
  }

=======
>>>>>>> 44fcb725
  function subscribe(subscriber: TransitionManagerSubscriber) {
    subscribers.add(subscriber);
    return () => {
      subscribers.delete(subscriber);
    };
  }

  return {
    subscribe,
    send,
    getState,
    getFetcher,
    deleteFetcher,
    dispose,
    get _internalFetchControllers() {
      return fetchControllers;
    },
  };
}
//#endregion

////////////////////////////////////////////////////////////////////////////////
//#region createTransitionManager sub-functions
////////////////////////////////////////////////////////////////////////////////
async function callLoaders(
  state: TransitionManagerState,
  location: Location,
  matches: ClientMatch[],
  signal: AbortSignal,
  pendingNavigationDeferredControllers: Map<string, AbortController>,
  cancelledDeferredRouteIds: Set<string>,
  actionErrorResult?: DataErrorResult,
  actionCatchResult?: DataCatchResult,
  submission?: Submission,
  submissionRouteId?: string,
  fetcher?: Fetcher,
  catchBoundaryId?: string | null
): Promise<DataResult[]> {
  let url = createUrl(createHref(location));
  let matchesToLoad = filterMatchesToLoad(
    state,
    location,
    matches,
    cancelledDeferredRouteIds,
    actionErrorResult,
    actionCatchResult,
    submission,
    submissionRouteId,
    fetcher,
    catchBoundaryId
  );

  // We can't abort these up front like we do for normal navigations because
  // they're route-specific so we need to wait until we know matchesToLoad so
  // we can only cancel non-reused routes
  abortPendingDeferredControllers(
    pendingNavigationDeferredControllers,
    cancelledDeferredRouteIds,
    matches,
    matchesToLoad
  );

  return Promise.all(
    matchesToLoad.map((match) => callLoader(match, url, signal))
  );
}

async function callLoader(match: ClientMatch, url: URL, signal: AbortSignal) {
  invariant(match.route.loader, `Expected loader for ${match.route.id}`);
  try {
    let { params } = match;
    let value = await match.route.loader({ params, url, signal });
    return { match, value };
  } catch (error) {
    return { match, value: error };
  }
}

async function callAction(
  submission: ActionSubmission,
  match: ClientMatch,
  signal: AbortSignal
): Promise<DataResult> {
  invariant(match.route.action, `Expected action for ${match.route.id}`);

  try {
    let value = await match.route.action({
      url: createUrl(submission.action),
      params: match.params,
      submission,
      signal,
    });
    return { match, value };
  } catch (error) {
    return { match, value: error };
  }
}

function filterMatchesToLoad(
  state: TransitionManagerState,
  location: Location,
  matches: ClientMatch[],
  cancelledDeferredRouteIds: Set<string>,
  actionErrorResult?: DataErrorResult,
  actionCatchResult?: DataCatchResult,
  submission?: Submission,
  submissionRouteId?: string,
  fetcher?: Fetcher,
  catchBoundaryId?: string | null
): ClientMatch[] {
  // Filter out all routes below the problematic route as they aren't going
  // to render so we don't need to load them.
  if (
    catchBoundaryId ||
    (submissionRouteId && (actionCatchResult || actionErrorResult))
  ) {
    let foundProblematicRoute = false;
    matches = matches.filter((match) => {
      if (foundProblematicRoute) {
        return false;
      }
      if (
        match.route.id === submissionRouteId ||
        match.route.id === catchBoundaryId
      ) {
        foundProblematicRoute = true;
        return false;
      }
      return true;
    });
  }

  let isNew = (match: ClientMatch, index: number) => {
    // [a] -> [a, b]
    if (!state.matches[index]) return true;

    // [a, b] -> [a, c]
    return match.route.id !== state.matches[index].route.id;
  };

  let matchPathChanged = (match: ClientMatch, index: number) => {
    return (
      // param change, /users/123 -> /users/456
      state.matches[index].pathname !== match.pathname ||
      // splat param changed, which is not present in match.path
      // e.g. /files/images/avatar.jpg -> files/finances.xls
      (state.matches[index].route.path?.endsWith("*") &&
        state.matches[index].params["*"] !== match.params["*"])
    );
  };

  let url = createUrl(createHref(location));

  let filterByRouteProps = (match: ClientMatch, index: number) => {
    if (!match.route.loader) {
      return false;
    }

    if (isNew(match, index) || matchPathChanged(match, index)) {
      return true;
    }

    // If a route had a cancelled deferred, it cannot opt out of revalidation
    if (cancelledDeferredRouteIds.has(match.route.id)) {
      return true;
    }

    if (match.route.shouldReload) {
      let prevUrl = createUrl(createHref(state.location));
      return match.route.shouldReload({
        prevUrl,
        url,
        submission,
        params: match.params,
      });
    }

    return true;
  };

  let isInRootCatchBoundary = state.matches.length === 1;
  if (isInRootCatchBoundary) {
    return matches.filter((match) => !!match.route.loader);
  }

  if (fetcher?.type === "actionReload") {
    return matches.filter(filterByRouteProps);
  } else if (
    // mutation, reload for fresh data
    state.transition.type === "actionReload" ||
    state.transition.type === "actionRedirect" ||
    state.transition.type === "fetchActionRedirect" ||
    // clicked the same link, resubmitted a GET form
    createHref(url) === createHref(state.location) ||
    // search affects all loaders
    url.searchParams.toString() !== state.location.search.substring(1) ||
    // a cookie was set
    (location.state as any)?.setCookie
  ) {
    return matches.filter(filterByRouteProps);
  }

  return matches.filter((match, index, arr) => {
    // don't load errored action route
    if ((actionErrorResult || actionCatchResult) && arr.length - 1 === index) {
      return false;
    }

    return (
      match.route.loader &&
      (isNew(match, index) ||
        matchPathChanged(match, index) ||
        (location.state as any)?.setCookie)
    );
  });
}

function isRedirectResult(result: DataResult): result is DataRedirectResult {
  return result.value instanceof TransitionRedirect;
}

function createHref(location: Location | URL) {
  return location.pathname + location.search;
}

function findRedirect(results: DataResult[]): TransitionRedirect | null {
  for (let result of results) {
    if (isRedirectResult(result)) {
      return result.value;
    }
  }
  return null;
}

async function findCatchAndBoundaryId(
  results: DataResult[],
  matches: ClientMatch[],
  actionCatchResult?: DataCatchResult
): Promise<[CatchData, string | null] | null> {
  let loaderCatchResult: DataCatchResult | undefined;

  for (let result of results) {
    if (isCatchResult(result)) {
      loaderCatchResult = result;
      break;
    }
  }

  let extractCatchData = async (res: CatchValue) => ({
    status: res.status,
    statusText: res.statusText,
    data: res.data,
  });

  // Weird case where action threw, and then a parent loader ALSO threw, we
  // use the action catch but the loader's nearest boundary (cause we can't
  // render down to the boundary the action would prefer)
  if (actionCatchResult && loaderCatchResult) {
    let boundaryId = findNearestCatchBoundary(loaderCatchResult.match, matches);
    return [await extractCatchData(actionCatchResult.value), boundaryId];
  }

  if (loaderCatchResult) {
    let boundaryId = findNearestCatchBoundary(loaderCatchResult.match, matches);
    return [await extractCatchData(loaderCatchResult.value), boundaryId];
  }

  return null;
}

function findErrorAndBoundaryId(
  results: DataResult[],
  matches: ClientMatch[],
  actionErrorResult?: DataErrorResult
): [Error, string | null] | [undefined, undefined] {
  let loaderErrorResult;

  for (let result of results) {
    if (isErrorResult(result)) {
      loaderErrorResult = result;
      break;
    }
  }

  // Weird case where action errored, and then a parent loader ALSO errored, we
  // use the action error but the loader's nearest boundary (cause we can't
  // render down to the boundary the action would prefer)
  if (actionErrorResult && loaderErrorResult) {
    let boundaryId = findNearestBoundary(loaderErrorResult.match, matches);
    return [actionErrorResult.value, boundaryId];
  }

  if (actionErrorResult) {
    let boundaryId = findNearestBoundary(actionErrorResult.match, matches);
    return [actionErrorResult.value, boundaryId];
  }

  if (loaderErrorResult) {
    let boundaryId = findNearestBoundary(loaderErrorResult.match, matches);
    return [loaderErrorResult.value, boundaryId];
  }

  return [undefined, undefined];
}

function findNearestCatchBoundary(
  matchWithError: ClientMatch,
  matches: ClientMatch[]
): string | null {
  let nearestBoundaryId: null | string = null;
  for (let match of matches) {
    if (match.route.CatchBoundary) {
      nearestBoundaryId = match.route.id;
    }

    // only search parents (stop at throwing match)
    if (match === matchWithError) {
      break;
    }
  }

  return nearestBoundaryId;
}

function findNearestBoundary(
  matchWithError: ClientMatch,
  matches: ClientMatch[]
): string | null {
  let nearestBoundaryId: null | string = null;
  for (let match of matches) {
    if (match.route.ErrorBoundary) {
      nearestBoundaryId = match.route.id;
    }

    // only search parents (stop at throwing match)
    if (match === matchWithError) {
      break;
    }
  }

  return nearestBoundaryId;
}

const neverResolvedPromise = new Promise<never>(() => {});
function wrapDeferredPromise(promise: TrackedPromise, signal: AbortSignal) {
  let wrapped = promise.then(
    async (data) => {
      if (signal.aborted) {
        return neverResolvedPromise;
      }

      if (promise._tracked) {
        if ("_error" in promise) {
          Object.defineProperty(wrapped, "_error", {
            get: () => promise._error,
          });
        }
        if ("_data" in promise) {
          Object.defineProperty(wrapped, "_data", { get: () => promise._data });
        }
        return;
      }

      Object.defineProperty(wrapped, "_data", { get: () => data });
    },
    (error) => {
      if (signal.aborted) {
        return neverResolvedPromise;
      }
      Object.defineProperty(wrapped, "_error", { get: () => error });
    }
  );
  Object.defineProperty(wrapped, "_tracked", { get: () => true });

  return wrapped;
}

function wrapDeferredData(deferred: DeferredData, signal: AbortSignal) {
  let finalData: Record<string, unknown> = {};
  for (let [key, value] of Object.entries(deferred.data)) {
    finalData[key] =
      value instanceof Promise ? wrapDeferredPromise(value, signal) : value;
  }
  return finalData;
}

async function makeLoaderData(
  getState: () => TransitionManagerState,
  results: DataResult[],
  matches: ClientMatch[],
  update: (updates: Partial<TransitionManagerState>) => void,
  pendingNavigationDeferredControllers: Map<string, AbortController>,
  signal: AbortSignal,
  shouldBuffer: boolean = true
): Promise<[RouteData, () => void]> {
  let state = getState();
  let newData: RouteData = {};
  let toMonitor: {
    routeId: string;
    deferred: DeferredData;
    signal: AbortSignal;
  }[] = [];

  for (let result of results) {
    let { match, value } = result;

    if (isDeferredResult(result)) {
      let deferred = result.value;

      let bufferDeferred =
        shouldBuffer && typeof state.loaderData[match.route.id] !== "undefined";

      let deferredController = new AbortController();
      pendingNavigationDeferredControllers.set(
        match.route.id,
        deferredController
      );

      if (bufferDeferred) {
        await deferred.resolveData(signal);
      } else {
        toMonitor.push({
          routeId: match.route.id,
          deferred,
          signal: deferredController.signal,
        });
      }
      newData[match.route.id] = wrapDeferredData(
        deferred,
        deferredController.signal
      );
    } else {
      newData[match.route.id] = value;
    }
  }

  let loaderData: RouteData = {};
  state = getState();
  for (let { route } of matches) {
    let value =
      newData[route.id] !== undefined
        ? newData[route.id]
        : state.loaderData[route.id];
    if (value !== undefined) {
      loaderData[route.id] = value;
    }
  }

  let monitorDeferred = () => {
    for (let { deferred, routeId, signal } of toMonitor) {
      let unsubscribe = deferred.subscribe((aborted, settledKey) => {
        if (aborted || deferred.done) {
          unsubscribe();
          if (!signal.aborted) {
            pendingNavigationDeferredControllers.delete(routeId);
          }
        }
        if (!signal.aborted) {
          update({});
        }
      });
    }
  };

  return [loaderData, monitorDeferred];
}

function abortPendingDeferredControllers(
  pendingNavigationDeferredControllers: Map<string, AbortController>,
  cancelledDeferredRouteIds: Set<string>,
  matches: ClientMatch[] = [],
  matchesToLoad: ClientMatch[] = []
): void {
  for (let [routeId, controller] of pendingNavigationDeferredControllers) {
    // Can cancel if this route is no longer matched
    let isRouteMatched = matches.some((m) => m.route.id === routeId);
    // Or if this route is about to be reloaded
    let isRouteLoading = matchesToLoad.some((m) => m.route.id === routeId);
    if (!isRouteMatched || isRouteLoading) {
      controller.abort();
      pendingNavigationDeferredControllers.delete(routeId);
      cancelledDeferredRouteIds.add(routeId);
    }
  }
}

async function resolveDeferredResult(
  result: {
    match: ClientMatch;
    value: unknown;
  },
  signal: AbortSignal
) {
  if (isDeferredResult(result)) {
    if (await result.value.resolveData(signal)) {
      return result;
    }
    return { match: result.match, value: result.value.unwrappedData };
  }

  return result;
}

function isDeferredResult(result: DataResult): result is DeferredResult {
  return (
    typeof result.value === "object" &&
    !!result.value &&
    result.value instanceof DeferredData
  );
}

function isCatchResult(result: DataResult): result is DataCatchResult {
  return result.value instanceof CatchValue;
}

function isErrorResult(result: DataResult): result is DataErrorResult {
  return result.value instanceof Error;
}

function createUrl(href: string) {
  return new URL(href, window.location.origin);
}
//#endregion<|MERGE_RESOLUTION|>--- conflicted
+++ resolved
@@ -104,13 +104,9 @@
   onRedirect: (to: string, state?: any) => void;
 }
 
-<<<<<<< HEAD
-type TransitionManagerSubscriber = (state: TransitionManagerState) => void;
-=======
 export type TransitionManagerSubscriber = (
   state: TransitionManagerState
 ) => void;
->>>>>>> 44fcb725
 
 export interface Submission {
   action: string;
@@ -511,12 +507,8 @@
       }
     }
 
-<<<<<<< HEAD
-    state = Object.assign({}, state, updates, overrides);
-=======
     state = Object.assign({}, state, updates);
 
->>>>>>> 44fcb725
     for (let subscriber of subscribers.values()) {
       subscriber(state);
     }
@@ -1499,7 +1491,6 @@
     markFetchersDone(doneKeys);
   }
 
-<<<<<<< HEAD
   if (deferredLoaderData && typeof document !== "undefined") {
     pendingNavigationController = new AbortController();
     let signal = pendingNavigationController.signal;
@@ -1527,8 +1518,6 @@
     });
   }
 
-=======
->>>>>>> 44fcb725
   function subscribe(subscriber: TransitionManagerSubscriber) {
     subscribers.add(subscriber);
     return () => {
