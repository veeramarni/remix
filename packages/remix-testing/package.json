--- conflicted
+++ resolved
@@ -16,17 +16,10 @@
   "typings": "./dist/index.d.ts",
   "module": "./dist/esm/index.js",
   "dependencies": {
-<<<<<<< HEAD
-    "@remix-run/node": "2.6.0",
-    "@remix-run/react": "2.6.0",
+    "@remix-run/node": "2.8.0",
+    "@remix-run/react": "2.8.0",
     "@remix-run/router": "0.0.0-experimental-0141b5ec",
     "react-router-dom": "0.0.0-experimental-0141b5ec"
-=======
-    "@remix-run/node": "2.8.0",
-    "@remix-run/react": "2.8.0",
-    "@remix-run/router": "1.15.2",
-    "react-router-dom": "6.22.2"
->>>>>>> df59cc6b
   },
   "devDependencies": {
     "@types/node": "^18.17.1",
