--- conflicted
+++ resolved
@@ -1,11 +1,5 @@
-<<<<<<< HEAD
 import * as React from "react";
-import type { LoaderFunction } from "remix";
-import { useLoaderData } from "remix";
-=======
->>>>>>> c4dd5f12
 import { marked } from "marked";
-import React from "react";
 import type { LoaderFunction } from "remix";
 import { json, useLoaderData } from "remix";
 
