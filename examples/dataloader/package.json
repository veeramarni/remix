--- conflicted
+++ resolved
@@ -19,14 +19,8 @@
     "dataloader": "^2.0.0",
     "express": "^4.17.3",
     "morgan": "^1.10.0",
-<<<<<<< HEAD
-    "react": "18.0.0",
-    "react-dom": "18.0.0",
-    "remix": "1.3.4"
-=======
     "react": "^17.0.2",
     "react-dom": "^17.0.2"
->>>>>>> 9aba8b51
   },
   "devDependencies": {
     "@remix-run/dev": "1.3.5",
